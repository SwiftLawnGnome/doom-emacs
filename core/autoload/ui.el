;;; core/autoload/ui.el -*- lexical-binding: t; -*-

;;
;;; Public library
(require 'core-lib)
(declare-function doom-real-buffer-list "buffers")

;;;###autoload
(defun doom-resize-window (window new-size &optional horizontal force-p)
  "Resize a window to NEW-SIZE. If HORIZONTAL, do it width-wise.
If FORCE-P is omitted when `window-size-fixed' is non-nil, resizing will fail."
  (with-selected-window (or window (selected-window))
    (let ((window-size-fixed (unless force-p window-size-fixed)))
      (enlarge-window (- new-size (if horizontal (window-width) (window-height)))
                      horizontal))))

;;;###autoload
(defun doom-quit-p (&optional prompt)
  "Prompt the user for confirmation when killing Emacs.

Returns t if it is safe to kill this session. Does not prompt if no real buffers
are open."
  (or (not (ignore-errors (doom-real-buffer-list)))
      (yes-or-no-p (format "››› %s" (or prompt "Quit Emacs?")))
      (ignore (message "Aborted"))))


;;
;;; Advice

;;;###autoload
(defun doom-recenter-a (&rest _)
  "Generic advice for recentering window (typically :after other functions)."
  (recenter))

;;;###autoload
(defun doom-preserve-window-position-a (orig-fn &rest args)
  "Generic advice for preserving cursor position on screen after scrolling."
  (when (fboundp 'evil-scroll-line-to-top)
    (let ((row (cdr (posn-col-row (posn-at-point)))))
      (prog1 (apply orig-fn args)
        (save-excursion
          (let ((target-row (- (line-number-at-pos) row)))
            (unless (< target-row 0)
              (evil-scroll-line-to-top target-row))))))))

;;;###autoload
(defun doom-shut-up-a (orig-fn &rest args)
  "Generic advisor for silencing noisy functions.

In interactive Emacs, this just inhibits messages from appearing in the
minibuffer. They are still logged to *Messages*.

In tty Emacs, messages suppressed completely."
  (quiet! (apply orig-fn args)))


;;
;;; Hooks

;;;###autoload
(defun doom-apply-ansi-color-to-compilation-buffer-h ()
  "Applies ansi codes to the compilation buffers. Meant for
`compilation-filter-hook'."
  (require 'ansi-color-apply-on-region)
  (with-silent-modifications
    (bound! (#'ansi-color-apply-on-region compilation-filter-start)
      (ansi-color-apply-on-region compilation-filter-start (point)))))

;;;###autoload
(defun doom-disable-show-paren-mode-h ()
  "Turn off `show-paren-mode' buffer-locally."
  (setq-local show-paren-mode nil))

;;;###autoload
(defun doom-enable-line-numbers-h ()
  (display-line-numbers-mode +1))

;;;###autoload
(defun doom-disable-line-numbers-h ()
  (display-line-numbers-mode -1))


;;
;;; Commands

;;;###autoload
(defun doom/toggle-line-numbers ()
  "Toggle line numbers.

Cycles through regular, relative and no line numbers. The order depends on what
`display-line-numbers-type' is set to. If you're using Emacs 26+, and
visual-line-mode is on, this skips relative and uses visual instead.

See `display-line-numbers' for what these values mean."
  (interactive)
  (bound! (display-line-numbers-type)
    ;; wtf??
    (defvar doom--line-number-style display-line-numbers-type)
    (let* ((styles `(t ,(if visual-line-mode 'visual 'relative) nil))
           (order (cons display-line-numbers-type (delq display-line-numbers-type styles)))
           (queue (memq doom--line-number-style order))
           (next (if (= (length queue) 1)
                     (car order)
                   (car (cdr queue)))))
      (setq doom--line-number-style next)
      (setq display-line-numbers next)
      (message "Switched to %s line numbers"
               (pcase next
                 (`t "normal")
                 (`nil "disabled")
                 (_ (symbol-name next)))))))

;;;###autoload
(defun doom/delete-frame-with-prompt ()
  "Delete the current frame, but ask for confirmation if it isn't empty."
  (interactive)
  (if (cdr (frame-list))
      (when (doom-quit-p "Close frame?")
        (delete-frame))
    (save-buffers-kill-emacs)))


(defun doom--enlargened-forget-last-wconf-h ()
  (set-frame-parameter nil 'doom--maximize-last-wconf nil)
  (set-frame-parameter nil 'doom--enlargen-last-wconf nil)
  (remove-hook 'doom-switch-window-hook #'doom--enlargened-forget-last-wconf-h))

;;;###autoload
(defun doom/window-maximize-buffer (&optional arg)
  "Close other windows to focus on this one.

<<<<<<< HEAD
Alternatively, use `doom/window-enlargen'."
  (interactive)
  (setq doom--maximize-last-wconf
        (if (and (null (cdr (doom-remove #'window-dedicated-p (window-list))))
                 doom--maximize-last-wconf)
            (ignore (set-window-configuration doom--maximize-last-wconf))
          (when (and (bound-and-true-p +popup-mode)
                     (fboundp '+popup-window-p)
                     (+popup-window-p))
            (user-error "Cannot maximize a popup, use `+popup/raise' first or use `doom/window-enlargen' instead"))
          (prog1 (current-window-configuration)
            (delete-other-windows)))))

(defvar doom--enlargen-last-wconf nil)
;;;###autoload
(defun doom/window-enlargen ()
=======
Activate again to undo this. If prefix ARG is non-nil, don't restore the last
window configuration and re-maximize the current window. Alternatively, use
`doom/window-enlargen'."
  (interactive "P")
  (let ((param 'doom--maximize-last-wconf))
    (cl-destructuring-bind (window . wconf)
        (or (frame-parameter nil param)
            (cons nil nil))
      (set-frame-parameter
       nil param
       (if (and (equal window (selected-window))
                (not arg)
                (null (cdr (cl-remove-if #'window-dedicated-p (window-list))))
                wconf)
           (ignore
            (let ((source-window (selected-window)))
              (set-window-configuration wconf)
              (when (window-live-p source-window)
                (select-window source-window))))
         (when (and (bound-and-true-p +popup-mode)
                    (+popup-window-p))
           (user-error "Cannot maximize a popup, use `+popup/raise' first or use `doom/window-enlargen' instead"))
         (prog1 (cons (selected-window) (or wconf (current-window-configuration)))
           (delete-other-windows)
           (add-hook 'doom-switch-window-hook #'doom--enlargened-forget-last-wconf-h)))))))

;;;###autoload
(defun doom/window-enlargen (&optional arg)
>>>>>>> 4ad9b764
  "Enlargen the current window to focus on this one. Does not close other
windows (unlike `doom/window-maximize-buffer'). Activate again to undo."
  (interactive "P")
  (let ((param 'doom--enlargen-last-wconf))
    (cl-destructuring-bind (window . wconf)
        (or (frame-parameter nil param)
            (cons nil nil))
      (set-frame-parameter
       nil param
       (if (and (equal window (selected-window))
                (not arg)
                wconf)
           (ignore
            (let ((source-window (selected-window)))
              (set-window-configuration wconf)
              (when (window-live-p source-window)
                (select-window source-window))))
         (prog1 (cons (selected-window) (or wconf (current-window-configuration)))
           (let* ((window (selected-window))
                  (dedicated-p (window-dedicated-p window))
                  (preserved-p (window-parameter window 'window-preserved-size))
                  (ignore-window-parameters t))
             (unwind-protect
                 (progn
                   (when dedicated-p
                     (set-window-dedicated-p window nil))
                   (when preserved-p
                     (set-window-parameter window 'window-preserved-size nil))
                   (maximize-window window))
               (set-window-dedicated-p window dedicated-p)
               (when preserved-p
                 (set-window-parameter window 'window-preserved-size preserved-p))
               (add-hook 'doom-switch-window-hook #'doom--enlargened-forget-last-wconf-h)))))))))

;;;###autoload
(defun doom/window-maximize-horizontally ()
  "Delete all windows to the left and right of the current window."
  (interactive)
  (require 'windmove)
  (save-excursion
    (while (ignore-errors (windmove-left)) (delete-window))
    (while (ignore-errors (windmove-right)) (delete-window))))

;;;###autoload
(defun doom/window-maximize-vertically ()
  "Delete all windows above and below the current window."
  (interactive)
  (require 'windmove)
  (save-excursion
    (while (ignore-errors (windmove-up)) (delete-window))
    (while (ignore-errors (windmove-down)) (delete-window))))

;;;###autoload
(defun doom/set-frame-opacity (opacity)
  "Interactively change the current frame's opacity.

OPACITY is an integer between 0 to 100, inclusive."
  (interactive
   (list (read-number "Opacity (0-100): "
                      (or (frame-parameter nil 'alpha)
                          100))))
  (set-frame-parameter nil 'alpha opacity))

(defvar doom--narrowed-base-buffer nil)
;;;###autoload
(defun doom/narrow-buffer-indirectly (beg end)
  "Restrict editing in this buffer to the current region, indirectly.

This recursively creates indirect clones of the current buffer so that the
narrowing doesn't affect other windows displaying the same buffer. Call
`doom/widen-indirectly-narrowed-buffer' to undo it (incrementally).

Inspired from http://demonastery.org/2013/04/emacs-evil-narrow-region/"
  (interactive
   (list (or (bound-and-true-p evil-visual-beginning) (region-beginning))
         (or (bound-and-true-p evil-visual-end)       (region-end))))
  (unless (region-active-p)
    (setq beg (line-beginning-position)
          end (line-end-position)))
  (deactivate-mark)
  (let ((orig-buffer (current-buffer)))
    (with-current-buffer (switch-to-buffer (clone-indirect-buffer nil nil))
      (narrow-to-region beg end)
      (setq-local doom--narrowed-base-buffer orig-buffer))))

;;;###autoload
(defun doom/widen-indirectly-narrowed-buffer (&optional arg)
  "Widens narrowed buffers.

This command will incrementally kill indirect buffers (under the assumption they
were created by `doom/narrow-buffer-indirectly') and switch to their base
buffer.

If ARG, then kill all indirect buffers, return the base buffer and widen it.

If the current buffer is not an indirect buffer, it is `widen'ed."
  (interactive "P")
  (unless (buffer-narrowed-p)
    (user-error "Buffer isn't narrowed"))
  (let ((orig-buffer (current-buffer))
        (base-buffer doom--narrowed-base-buffer))
    (cond ((or (not base-buffer)
               (not (buffer-live-p base-buffer)))
           (widen))
          (arg
           (let ((buffer orig-buffer)
                 (buffers-to-kill (list orig-buffer)))
             (while (setq buffer (buffer-local-value 'doom--narrowed-base-buffer buffer))
               (push buffer buffers-to-kill))
             (switch-to-buffer (buffer-base-buffer))
             (mapc #'kill-buffer (remove (current-buffer) buffers-to-kill))))
          ((switch-to-buffer base-buffer)
           (kill-buffer orig-buffer)))))

;;;###autoload
(defun doom/toggle-narrow-buffer (beg end)
  "Narrow the buffer to BEG END. If narrowed, widen it."
  (interactive
   (list (or (bound-and-true-p evil-visual-beginning) (region-beginning))
         (or (bound-and-true-p evil-visual-end)       (region-end))))
  (if (buffer-narrowed-p)
      (widen)
    (unless (region-active-p)
      (setq beg (line-beginning-position)
            end (line-end-position)))
    (narrow-to-region beg end)))<|MERGE_RESOLUTION|>--- conflicted
+++ resolved
@@ -130,24 +130,6 @@
 (defun doom/window-maximize-buffer (&optional arg)
   "Close other windows to focus on this one.
 
-<<<<<<< HEAD
-Alternatively, use `doom/window-enlargen'."
-  (interactive)
-  (setq doom--maximize-last-wconf
-        (if (and (null (cdr (doom-remove #'window-dedicated-p (window-list))))
-                 doom--maximize-last-wconf)
-            (ignore (set-window-configuration doom--maximize-last-wconf))
-          (when (and (bound-and-true-p +popup-mode)
-                     (fboundp '+popup-window-p)
-                     (+popup-window-p))
-            (user-error "Cannot maximize a popup, use `+popup/raise' first or use `doom/window-enlargen' instead"))
-          (prog1 (current-window-configuration)
-            (delete-other-windows)))))
-
-(defvar doom--enlargen-last-wconf nil)
-;;;###autoload
-(defun doom/window-enlargen ()
-=======
 Activate again to undo this. If prefix ARG is non-nil, don't restore the last
 window configuration and re-maximize the current window. Alternatively, use
 `doom/window-enlargen'."
@@ -176,7 +158,6 @@
 
 ;;;###autoload
 (defun doom/window-enlargen (&optional arg)
->>>>>>> 4ad9b764
   "Enlargen the current window to focus on this one. Does not close other
 windows (unlike `doom/window-maximize-buffer'). Activate again to undo."
   (interactive "P")
