;; -*- no-byte-compile: t; lexical-binding: t; -*-
;;; core/cli/packages.el

(defcli! (update u) (&rest _)
  "This command was removed."
  :hidden t
  (print! (error "This command has been removed.\n"))
  (print-group!
   (print! "To update Doom run 'doom upgrade'. To only update packages run 'doom sync -u'."))
  nil)

(defcli! (build b)
    ((rebuild-p ["-r"] "Only rebuild packages that need rebuilding"))
  "Byte-compiles & symlinks installed packages.

This ensures that all needed files are symlinked from their package repo and
their elisp files are byte-compiled. This is especially necessary if you upgrade
Emacs (as byte-code is generally not forward-compatible)."
  (when (doom-cli-packages-build (not rebuild-p))
    (doom-autoloads-reload))
  t)

(defcli! (purge p)
    ((nobuilds-p ["-b" "--no-builds"] "Don't purge unneeded (built) packages")
     (noelpa-p   ["-p" "--no-elpa"]   "Don't purge ELPA packages")
     (norepos-p  ["-r" "--no-repos"]  "Don't purge unused straight repos")
     (regraft-p  ["-g" "--regraft"]   "Regraft git repos (ie. compact them)"))
  "Deletes orphaned packages & repos, and compacts them.

Purges all installed ELPA packages (as they are considered temporary). Purges
all orphaned package repos and builds. If -g/--regraft is supplied, the git
repos among them will be regrafted and compacted to ensure they are as small as
possible.

It is a good idea to occasionally run this doom purge -g to ensure your package
list remains lean."
  (straight-check-all)
  (when (doom-cli-packages-purge
         (not noelpa-p)
         (not norepos-p)
         (not nobuilds-p)
         regraft-p)
    (doom-autoloads-reload))
  t)

;; (defcli! rollback () ; TODO doom rollback
;;   "<Not implemented yet>"
;;   (user-error "Not implemented yet, sorry!"))


;;
;;; Library

(defun doom--same-commit-p (abbrev-ref ref)
  (and (stringp abbrev-ref)
       (stringp ref)
       (string-match-p (concat "^" (regexp-quote abbrev-ref))
                       ref)))

(defun doom--abbrev-commit (commit &optional full)
  (if full commit (substring commit 0 7)))

(defun doom--commit-log-between (start-ref end-ref)
  (when-let*
      ((status (straight--call
                "git" "log" "--oneline" "--no-merges"
                "-n" "26" end-ref (concat "^" (regexp-quote start-ref))))
       (output (string-trim-right (straight--process-get-output)))
       (lines (split-string output "\n")))
    (if (> (length lines) 25)
        (concat (string-join (butlast lines 1) "\n") "\n[...]")
      output)))

(defun doom--barf-if-incomplete-packages ()
  (let ((straight-safe-mode t))
    (condition-case _ (straight-check-all)
      (error (user-error "Package state is incomplete. Run 'doom sync' first")))))

(defmacro doom--with-package-recipes (recipes binds &rest body)
  (declare (indent 2))
  (let ((recipe-var  (make-symbol "recipe"))
        (recipes-var (make-symbol "recipes")))
    `(let* ((,recipes-var ,recipes)
            (built ())
            (straight-use-package-pre-build-functions
             (cons (lambda (pkg &rest _) (cl-pushnew pkg built :test #'equal))
                   straight-use-package-pre-build-functions)))
       (dolist (,recipe-var ,recipes-var (nreverse built))
         (cl-block nil
           (straight--with-plist (append (list :recipe ,recipe-var) ,recipe-var)
               ,(doom-enlist binds)
             ,@body))))))

(defvar doom--cli-updated-recipes nil)
(defun doom--cli-recipes-update ()
  "Updates straight and recipe repos."
  (unless doom--cli-updated-recipes
    (straight--make-build-cache-available)
    (print! (start "Updating recipe repos..."))
    (print-group!
     (doom--with-package-recipes
         (delq
          nil (mapcar (doom-rpartial #'gethash straight--repo-cache)
                      (mapcar #'symbol-name straight-recipe-repositories)))
         (recipe package type local-repo)
       (let ((esc (unless doom-debug-p "\033[1A"))
             (ref (straight-vc-get-commit type local-repo))
             newref output)
         (print! (start "\033[KUpdating recipes for %s...%s") package esc)
         (when (straight-vc-fetch-from-remote recipe)
           (setq output (straight--process-get-output))
           (straight-merge-package package)
           (unless (equal ref (setq newref (straight-vc-get-commit type local-repo)))
             (print! (success "\033[K%s updated (%s -> %s)")
                     package
                     (doom--abbrev-commit ref)
                     (doom--abbrev-commit newref))
             (unless (string-empty-p output)
               (print-group! (print! (info "%s" output)))))))))
    (setq straight--recipe-lookup-cache (make-hash-table :test #'eq)
          doom--cli-updated-recipes t)))

(defvar doom--eln-output-expected nil)

(defvar doom--eln-output-path (car (bound-and-true-p comp-eln-load-path)))

(defun doom--eln-file-name (file)
  "Return the short .eln file name corresponding to `file'."
  (concat comp-native-version-dir "/"
          (file-name-nondirectory
           (comp-el-to-eln-filename file))))

(defun doom--eln-output-file (eln-name)
  "Return the expected .eln file corresponding to `eln-name'."
  (concat doom--eln-output-path eln-name))

(defun doom--eln-error-file (eln-name)
  "Return the expected .error file corresponding to `eln-name'."
  (concat doom--eln-output-path eln-name ".error"))

(defun doom--find-eln-file (eln-name)
  "Find `eln-name' on the `comp-eln-load-path'."
  (cl-some (lambda (eln-path)
             (let ((file (concat eln-path eln-name)))
               (when (file-exists-p file)
                 file)))
           comp-eln-load-path))

(defun doom--elc-file-outdated-p (file)
  "Check whether the corresponding .elc for `file' is outdated."
  (let ((elc-file (byte-compile-dest-file file)))
    ;; NOTE Ignore missing elc files, they could be missing due to
    ;; `no-byte-compile'. Rebuilding unnecessarily is expensive.
    (when (and (file-exists-p elc-file)
               (file-newer-than-file-p file elc-file))
      (doom-log "%s is newer than %s" file elc-file)
      t)))

(defun doom--eln-file-outdated-p (file)
  "Check whether the corresponding .eln for `file' is outdated."
  (let* ((eln-name (doom--eln-file-name file))
         (eln-file (doom--find-eln-file eln-name))
         (error-file (doom--eln-error-file eln-name)))
    (cond (eln-file
           (when (file-newer-than-file-p file eln-file)
             (doom-log "%s is newer than %s" file eln-file)
             t))
          ((file-exists-p error-file)
           (when (file-newer-than-file-p file error-file)
             (doom-log "%s is newer than %s" file error-file)
             t))
          (t
           (doom-log "%s doesn't exist" eln-name)
           t))))

(defun doom--native-compile-done-h (file)
  "Callback fired when an item has finished async compilation."
  (when file
    (let* ((eln-name (doom--eln-file-name file))
           (eln-file (doom--eln-output-file eln-name))
           (error-file (doom--eln-error-file eln-name)))
      (if (file-exists-p eln-file)
          (doom-log "Compiled %s" eln-file)
        (make-directory (file-name-directory error-file) 'parents)
        (write-region "" nil error-file)
        (doom-log "Wrote %s" error-file)))))

(defun doom--native-compile-jobs ()
  "How many async native compilation jobs are queued or in-progress."
  (if (and (boundp 'comp-files-queue)
           (fboundp 'comp-async-runnings))
      (+ (length comp-files-queue)
         (comp-async-runnings))
    0))

(defun doom--wait-for-compile-jobs ()
  "Wait for all pending async native compilation jobs."
<<<<<<< HEAD
  (when (and (boundp 'comp-files-queue)
             (fboundp 'comp-async-runnings)
             (boundp 'comp-async-compilations))
  (cl-loop
     for pending = (doom--native-compile-jobs)
     for tick = 0 then (% (1+ tick) 15)
     with previous = 0
     while (not (zerop pending))
     if (and (zerop tick) (/= previous pending))
     do
      (print! "- Waiting for %d async jobs..." pending)
      (setq previous pending)
     else do
      (let ((inhibit-message t))
        (sleep-for 0.1)))
  ;; HACK Write .error files for any missing files which still don't exist.
  ;;      We'll just assume there was some kind of error...
  (cl-loop for eln-file in doom--expected-eln-files
           for error-file = (concat eln-file ".error")
           unless (or (file-exists-p eln-file)
                      (file-exists-p error-file)) do
           (make-directory (file-name-directory error-file) 'parents)
           (write-region "" nil error-file)
           (doom-log "Compiled %s" error-file))
  (setq doom--expected-eln-files nil)))
=======
  (cl-loop for pending = (doom--native-compile-jobs)
           with previous = 0
           while (not (zerop pending))
           if (/= previous pending) do
           (print! (info "\033[KWaiting for %d async jobs...\033[1A" pending))
           (setq previous pending)
           else do
           (let ((inhibit-message t))
             (sleep-for 0.1))))

(defun doom--write-missing-eln-errors ()
  "Write .error files for any expected .eln files that are missing."
  (cl-loop for file in doom--eln-output-expected
           for eln-name = (doom--eln-file-name file)
           for eln-file = (doom--eln-output-file eln-name)
           for error-file = (doom--eln-error-file eln-name)
           unless (or (file-exists-p eln-file)
                      (file-newer-than-file-p error-file file))
           do (make-directory (file-name-directory error-file) 'parents)
              (write-region "" nil error-file)
              (doom-log "Wrote %s" error-file))
  (setq doom--eln-output-expected nil))

(defun doom--compile-site-packages ()
  "Queue async compilation for all non-doom Elisp files."
  (when (fboundp 'native-compile-async)
    (cl-loop with paths = (cl-loop for path in load-path
                                   if (not (string-prefix-p doom-local-dir path))
                                   collect path)
             for file in (doom-files-in paths :match "\\.el\\(\\.gz\\)?$")
             if (and (file-exists-p (byte-compile-dest-file file))
                     (not (doom--find-eln-file (doom--eln-file-name file)))) do
             (doom-log "Compiling %s" file)
             (native-compile-async file nil 'late))))
>>>>>>> adff1aa6


(defun doom-cli-packages-install ()
  "Installs missing packages.

This function will install any primary package (i.e. a package with a `package!'
declaration) or dependency thereof that hasn't already been."
  (doom-initialize-packages)
  (print! (start "Installing packages..."))
  (let ((pinned (doom-package-pinned-list)))
    (print-group!
     (add-hook 'comp-async-cu-done-hook #'doom--native-compile-done-h)
     (if-let (built
              (doom--with-package-recipes (doom-package-recipe-list)
                  (recipe package type local-repo)
                (unless (file-directory-p (straight--repos-dir local-repo))
                  (doom--cli-recipes-update))
                (condition-case-unless-debug e
                    (let ((straight-use-package-pre-build-functions
                           (cons (lambda (pkg &rest _)
                                   (when-let (commit (cdr (assoc pkg pinned)))
                                     (print! (info "Checked out %s: %s") pkg commit)))
                                 straight-use-package-pre-build-functions)))
                      (straight-use-package (intern package))
                      ;; HACK Line encoding issues can plague repos with dirty
                      ;;      worktree prompts when updating packages or "Local
                      ;;      variables entry is missing the suffix" errors when
                      ;;      installing them (see hlissner/doom-emacs#2637), so
                      ;;      have git handle conversion by force.
                      (when (and IS-WINDOWS (stringp local-repo))
                        (let ((default-directory (straight--repos-dir local-repo)))
                          (when (file-in-directory-p default-directory straight-base-dir)
                            (straight--call "git" "config" "core.autocrlf" "true")))))
                  (error
                   (signal 'doom-package-error (list package e))))))
         (progn
           (doom--compile-site-packages)
           (doom--wait-for-compile-jobs)
           (doom--write-missing-eln-errors)
           (print! (success "Installed %d packages") (length built)))
       (print! (info "No packages need to be installed"))
       nil))))


(defvar comp-async-env-modifier-form)

(defun doom-cli-packages-build (&optional force-p)
  "(Re)build all packages."
  (doom-initialize-packages)
  (print! (start "(Re)building %spackages...") (if force-p "all " ""))
  (print-group!
   (let ((comp-async-env-modifier-form
          `(progn
             ,(bound-and-true-p comp-async-env-modifier-form)
             (setq comp-eln-load-path
                   ',(cl-adjoin (concat doom-cache-dir "eln/")
                                (bound-and-true-p comp-eln-load-path)
                                :test #'equal))))
         (straight-check-for-modifications
          (when (file-directory-p (straight--modified-dir))
            '(find-when-checking)))
         (straight--allow-find
          (and straight-check-for-modifications
               (executable-find straight-find-executable)
               t))
         (straight--packages-not-to-rebuild
          (or straight--packages-not-to-rebuild (make-hash-table :test #'equal)))
         (straight--packages-to-rebuild
          (or (if force-p :all straight--packages-to-rebuild)
              (make-hash-table :test #'equal)))
         (recipes (doom-package-recipe-list)))
     (add-hook 'comp-async-cu-done-hook #'doom--native-compile-done-h)
     (unless force-p
       (straight--make-build-cache-available))
     (if-let (built
              (doom--with-package-recipes recipes (package local-repo recipe)
                (unless force-p
                  ;; Ensure packages with outdated files/bytecode are rebuilt
                  (let ((build-dir (straight--build-dir package))
                        (repo-dir  (straight--repos-dir local-repo)))
                    (and (not (plist-get recipe :no-build))
                         (or (file-newer-than-file-p repo-dir build-dir)
                             (file-exists-p (straight--modified-dir (or local-repo package)))
                             (cl-loop with want-byte   = (straight--byte-compile-package-p recipe)
                                      with want-native = (if (require 'comp nil t) (straight--native-compile-package-p recipe))
                                      with outdated = nil
                                      for file in (doom-files-in build-dir :match "\\.el$" :full t)
                                      if (or (if want-byte   (doom--elc-file-outdated-p file))
                                             (if want-native (doom--eln-file-outdated-p file)))
                                      do (setq outdated t)
                                         (when want-native
                                           (push file doom--eln-output-expected))
                                      finally return outdated))
                         (puthash package t straight--packages-to-rebuild))))
                (straight-use-package (intern package))))
         (progn
           (doom--compile-site-packages)
           (doom--wait-for-compile-jobs)
           (doom--write-missing-eln-errors)
           (print! (success "\033[KRebuilt %d package(s)") (length built)))
       (print! (success "No packages need rebuilding"))
       nil))))



(defun doom-cli-packages-update ()
  "Updates packages."
  (doom-initialize-packages)
  (doom--barf-if-incomplete-packages)
  (let* ((repo-dir (straight--repos-dir))
         (pinned (doom-package-pinned-list))
         (recipes (doom-package-recipe-list))
         (packages-to-rebuild (make-hash-table :test 'equal))
         (repos-to-rebuild (make-hash-table :test 'equal))
         (total (length recipes))
         (esc (unless doom-debug-p "\033[1A"))
         (i 0)
         errors)
    (when recipes
      (doom--cli-recipes-update))
    (print! (start "Updating packages (this may take a while)..."))
    (doom--with-package-recipes recipes (recipe package type local-repo)
      (cl-incf i)
      (print-group!
       (unless (straight--repository-is-available-p recipe)
         (print! (error "(%d/%d) Couldn't find local repo for %s") i total package)
         (cl-return))
       (when (gethash local-repo repos-to-rebuild)
         (puthash package t packages-to-rebuild)
         (print! (success "(%d/%d) %s was updated indirectly (with %s)") i total package local-repo)
         (cl-return))
       (let ((default-directory (straight--repos-dir local-repo)))
         (unless (file-in-directory-p default-directory repo-dir)
           (print! (warn "(%d/%d) Skipping %s because it is local") i total package)
           (cl-return))
         (when (eq type 'git)
           (unless (file-exists-p ".git")
             (error "%S is not a valid repository" package)))
         (condition-case-unless-debug e
             (let ((ref (straight-vc-get-commit type local-repo))
                   (target-ref
                    (cdr (or (assoc local-repo pinned)
                             (assoc package pinned))))
                   output)
               (or (cond
                    ((not (stringp target-ref))
                     (print! (start "\033[K(%d/%d) Fetching %s...%s") i total package esc)
                     (when (straight-vc-fetch-from-remote recipe)
                       (setq output (straight--process-get-output))
                       (straight-merge-package package)
                       (setq target-ref (straight-vc-get-commit type local-repo))
                       (or (not (doom--same-commit-p target-ref ref))
                           (cl-return))))

                    ((doom--same-commit-p target-ref ref)
                     (print! (info "\033[K(%d/%d) %s is up-to-date...%s") i total package esc)
                     (cl-return))

                    ((if (straight-vc-commit-present-p recipe target-ref)
                         (print! (start "\033[K(%d/%d) Checking out %s (%s)...%s")
                                 i total package (doom--abbrev-commit target-ref) esc)
                       (print! (start "\033[K(%d/%d) Fetching %s...%s") i total package esc)
                       (and (straight-vc-fetch-from-remote recipe)
                            (straight-vc-commit-present-p recipe target-ref)))
                     (straight-vc-check-out-commit recipe target-ref)
                     (or (not (eq type 'git))
                         (setq output (doom--commit-log-between ref target-ref)))
                     (doom--same-commit-p target-ref (straight-vc-get-commit type local-repo)))

                    ((print! (start "\033[K(%d/%d) Re-cloning %s...") i total local-repo esc)
                     (let ((repo (straight--repos-dir local-repo))
                           (straight-vc-git-default-clone-depth 'full))
                       (delete-directory repo 'recursive)
                       (print-group!
                        (straight-use-package (intern package) nil 'no-build))
                       (prog1 (file-directory-p repo)
                         (or (not (eq type 'git))
                             (setq output (doom--commit-log-between ref target-ref)))))))
                   (progn
                     (print! (warn "\033[K(%d/%d) Failed to fetch %s")
                             i total local-repo)
                     (unless (string-empty-p output)
                       (print-group! (print! (info "%s" output))))
                     (cl-return)))
               (puthash local-repo t repos-to-rebuild)
               (puthash package t packages-to-rebuild)
               (print! (success "\033[K(%d/%d) %s updated (%s -> %s)")
                       i total local-repo
                       (doom--abbrev-commit ref)
                       (doom--abbrev-commit target-ref))
               (unless (string-empty-p output)
                 (print-group! (print! "%s" (indent 2 output)))))
           (user-error
            (signal 'user-error (error-message-string e)))
           (error
            (signal 'doom-package-error (list package e)))))))
    (print-group!
     (princ "\033[K")
     (if (hash-table-empty-p packages-to-rebuild)
         (ignore (print! (success "All %d packages are up-to-date") total))
       (straight--transaction-finalize)
       (let ((default-directory (straight--build-dir)))
         (mapc (doom-rpartial #'delete-directory 'recursive)
               (hash-table-keys packages-to-rebuild)))
       (print! (success "Updated %d package(s)")
               (hash-table-count packages-to-rebuild))
       (doom-cli-packages-build)
       t))))


;;; PURGE (for the emperor)
(defun doom--cli-packages-purge-build (build)
  (let ((build-dir (straight--build-dir build)))
    (delete-directory build-dir 'recursive)
    (if (file-directory-p build-dir)
        (ignore (print! (error "Failed to purg build/%s" build)))
      (print! (success "Purged build/%s" build))
      t)))

(defun doom--cli-packages-purge-builds (builds)
  (if (not builds)
      (prog1 0
        (print! (info "No builds to purge")))
    (print! (start "Purging straight builds..." (length builds)))
    (print-group!
     (length
      (delq nil (mapcar #'doom--cli-packages-purge-build builds))))))

(cl-defun doom--cli-packages-regraft-repo (repo)
  (let ((default-directory (straight--repos-dir repo)))
    (unless (file-directory-p ".git")
      (print! (warn "\033[Krepos/%s is not a git repo, skipping" repo))
      (cl-return))
    (unless (file-in-directory-p default-directory straight-base-dir)
      (print! (warn "\033[KSkipping repos/%s because it is local" repo))
      (cl-return))
    (let ((before-size (doom-directory-size default-directory)))
      (straight--call "git" "reset" "--hard")
      (straight--call "git" "clean" "-ffd")
      (if (not (car (straight--call "git" "replace" "--graft" "HEAD")))
          (print! (info "\033[Krepos/%s is already compact\033[1A" repo))
        (straight--call "git" "reflog" "expire" "--expire=all" "--all")
        (straight--call "git" "gc" "--prune=now")
        (print! (success "\033[KRegrafted repos/%s (from %0.1fKB to %0.1fKB)")
                repo before-size (doom-directory-size default-directory))
        (print-group! (print! "%s" (straight--process-get-output))))
      t)))

(defun doom--cli-packages-regraft-repos (repos)
  (if (not repos)
      (prog1 0
        (print! (info "No repos to regraft")))
    (print! (start "Regrafting %d repos..." (length repos)))
    (let ((before-size (doom-directory-size (straight--repos-dir))))
      (print-group!
       (prog1 (delq nil (mapcar #'doom--cli-packages-regraft-repo repos))
         (princ "\033[K")
         (let ((after-size (doom-directory-size (straight--repos-dir))))
           (print! (success "Finished regrafting. Size before: %0.1fKB and after: %0.1fKB (%0.1fKB)")
                   before-size after-size
                   (- after-size before-size))))))))

(defun doom--cli-packages-purge-repo (repo)
  (let ((repo-dir (straight--repos-dir repo)))
    (delete-directory repo-dir 'recursive)
    (delete-file (straight--modified-file repo))
    (if (file-directory-p repo-dir)
        (ignore (print! (error "Failed to purge repos/%s" repo)))
      (print! (success "Purged repos/%s" repo))
      t)))

(defun doom--cli-packages-purge-repos (repos)
  (if (not repos)
      (prog1 0
        (print! (info "No repos to purge")))
    (print! (start "Purging straight repositories..."))
    (print-group!
     (length
      (delq nil (mapcar #'doom--cli-packages-purge-repo repos))))))

(defun doom--cli-packages-purge-elpa ()
  (require 'core-packages)
  (let ((dirs (doom-files-in package-user-dir :type t :depth 0)))
    (if (not dirs)
        (prog1 0
          (print! (info "No ELPA packages to purge")))
      (print! (start "Purging ELPA packages..."))
      (dolist (path dirs (length dirs))
        (condition-case e
            (print-group!
             (if (file-directory-p path)
                 (delete-directory path 'recursive)
               (delete-file path))
             (print! (success "Deleted %s") (filename path)))
          (error
           (print! (error "Failed to delete %s because: %s")
                   (filename path)
                   e)))))))

(defun doom-cli-packages-purge (&optional elpa-p builds-p repos-p regraft-repos-p)
  "Auto-removes orphaned packages and repos.

An orphaned package is a package that isn't a primary package (i.e. doesn't have
a `package!' declaration) or isn't depended on by another primary package.

If BUILDS-P, include straight package builds.
If REPOS-P, include straight repos.
If ELPA-P, include packages installed with package.el (M-x package-install)."
  (doom-initialize-packages)
  (doom--barf-if-incomplete-packages)
  (print! (start "Purging orphaned packages (for the emperor)..."))
  (cl-destructuring-bind (&optional builds-to-purge repos-to-purge repos-to-regraft)
      (let ((rdirs
             (and (or repos-p regraft-repos-p)
                  (straight--directory-files (straight--repos-dir) nil nil 'sort))))
        (list (when builds-p
                (let ((default-directory (straight--build-dir)))
                  (seq-filter #'file-directory-p
                              (seq-remove (doom-rpartial #'gethash straight--profile-cache)
                                          (straight--directory-files default-directory nil nil 'sort)))))
              (when repos-p
                (seq-remove (doom-rpartial #'straight--checkhash straight--repo-cache)
                            rdirs))
              (when regraft-repos-p
                (seq-filter (doom-rpartial #'straight--checkhash straight--repo-cache)
                            rdirs))))
    (print-group!
     (delq
      nil (list
           (if (not builds-p)
               (ignore (print! (info "Skipping builds")))
             (and (/= 0 (doom--cli-packages-purge-builds builds-to-purge))
                  (straight-prune-build-cache)))
           (if (not elpa-p)
               (ignore (print! (info "Skipping elpa packages")))
             (/= 0 (doom--cli-packages-purge-elpa)))
           (if (not repos-p)
               (ignore (print! (info "Skipping repos")))
             (/= 0 (doom--cli-packages-purge-repos repos-to-purge)))
           (if (not regraft-repos-p)
               (ignore (print! (info "Skipping regrafting")))
             (doom--cli-packages-regraft-repos repos-to-regraft)))))))<|MERGE_RESOLUTION|>--- conflicted
+++ resolved
@@ -195,33 +195,6 @@
 
 (defun doom--wait-for-compile-jobs ()
   "Wait for all pending async native compilation jobs."
-<<<<<<< HEAD
-  (when (and (boundp 'comp-files-queue)
-             (fboundp 'comp-async-runnings)
-             (boundp 'comp-async-compilations))
-  (cl-loop
-     for pending = (doom--native-compile-jobs)
-     for tick = 0 then (% (1+ tick) 15)
-     with previous = 0
-     while (not (zerop pending))
-     if (and (zerop tick) (/= previous pending))
-     do
-      (print! "- Waiting for %d async jobs..." pending)
-      (setq previous pending)
-     else do
-      (let ((inhibit-message t))
-        (sleep-for 0.1)))
-  ;; HACK Write .error files for any missing files which still don't exist.
-  ;;      We'll just assume there was some kind of error...
-  (cl-loop for eln-file in doom--expected-eln-files
-           for error-file = (concat eln-file ".error")
-           unless (or (file-exists-p eln-file)
-                      (file-exists-p error-file)) do
-           (make-directory (file-name-directory error-file) 'parents)
-           (write-region "" nil error-file)
-           (doom-log "Compiled %s" error-file))
-  (setq doom--expected-eln-files nil)))
-=======
   (cl-loop for pending = (doom--native-compile-jobs)
            with previous = 0
            while (not (zerop pending))
@@ -256,7 +229,6 @@
                      (not (doom--find-eln-file (doom--eln-file-name file)))) do
              (doom-log "Compiling %s" file)
              (native-compile-async file nil 'late))))
->>>>>>> adff1aa6
 
 
 (defun doom-cli-packages-install ()
