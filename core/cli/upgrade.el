;;; core/cli/upgrade.el -*- lexical-binding: t; -*-

(eval-when-compile (require 'core-cli-lib))

(defcli! (upgrade up)
    ((force-p ["-f" "--force"] "Discard local changes to Doom and packages, and upgrade anyway")
     (packages-only-p ["-p" "--packages"] "Only upgrade packages, not Doom"))
  "Updates Doom and packages.

This requires that ~/.emacs.d is a git repo, and is the equivalent of the
following shell commands:

    cd ~/.emacs.d
    git pull --rebase
    bin/doom clean
    bin/doom sync
    bin/doom update"
  :bare t
  (let ((doom-auto-discard force-p))
    (cond
      (packages-only-p
       (doom-cli-execute "sync" "-u")
       (print! (success "Finished upgrading Doom Emacs")))

      ((doom-cli-upgrade doom-auto-accept doom-auto-discard)
       ;; Reload Doom's CLI & libraries, in case there were any upstream changes.
       ;; Major changes will still break, however
       (print! (info "Reloading Doom Emacs"))
       (throw 'exit (list "doom" "upgrade" "-p" (if force-p "-f"))))

<<<<<<< HEAD
      ((print! "Doom is up-to-date!")))))
=======
     ((print! "Doom is up-to-date!")
      (doom-cli-execute "sync" "-u")))))
>>>>>>> ae3a2fa8


;;
;;; library

(defvar doom-repo-url "https://github.com/SwiftLawnGnome/doom-emacs.git"
  "The git repo url for Doom Emacs.")
(defvar doom-repo-remote "_upgrade"
  "The name to use as our staging remote.")

(defun doom--working-tree-dirty-p (dir)
  (cl-destructuring-bind (success . stdout)
      (doom-call-process "git" "status" "--porcelain" "-uno")
    (if (= 0 success)
        (split-string stdout "\n" t)
      (error "Failed to check working tree in %s" dir))))


(defun doom-cli-upgrade (&optional auto-accept-p force-p)
  "Upgrade Doom to the latest version non-destructively."
  (let ((default-directory doom-emacs-dir)
        process-file-side-effects)
    (print! (start "Preparing to upgrade Doom Emacs and its packages..."))

    (let* (;; git name-rev may return BRANCH~X for detached HEADs and fully
           ;; qualified refs in some other cases, so an effort to strip out all
           ;; but the branch name is necessary. git symbolic-ref (or
           ;; `vc-git--symbolic-ref') won't work; it can't deal with submodules.
           (branch (replace-regexp-in-string
                    "^\\(?:[^/]+/[^/]+/\\)?\\(.+\\)\\(?:~[0-9]+\\)?$" "\\1"
                    (cdr (doom-call-process "git" "name-rev" "--name-only" "HEAD"))))
           (target-remote (format "%s/%s" doom-repo-remote branch)))
      (unless branch
        (error! (if (file-exists-p! ".git" doom-emacs-dir)
                    "Couldn't find Doom's .git directory. Was Doom cloned properly?"
                  "Couldn't detect what branch you're on. Is Doom detached?")))

      ;; We assume that a dirty .emacs.d is intentional and abort
      (when-let (dirty (doom--working-tree-dirty-p default-directory))
        (if (not force-p)
            (user-error! "%s\n\n%s\n\n %s"
                         (format "Refusing to upgrade because %S has been modified." (path doom-emacs-dir))
                         "Either stash/undo your changes or run 'doom upgrade -f' to discard local changes."
                         (string-join dirty "\n"))
          (print! (info "You have local modifications in Doom's source. Discarding them..."))
          (doom-call-process "git" "reset" "--hard" (format "origin/%s" branch))
          (doom-call-process "git" "clean" "-ffd")))

      (doom-call-process "git" "remote" "remove" doom-repo-remote)
      (unwind-protect
          (let (result)
            (or (zerop (car (doom-call-process "git" "remote" "add" doom-repo-remote doom-repo-url)))
                (error "Failed to add %s to remotes" doom-repo-remote))
            (or (zerop (car (setq result (doom-call-process "git" "fetch" "--tags" doom-repo-remote branch))))
                (error "Failed to fetch from upstream"))

            (let ((this-rev (cdr (doom-call-process "git" "rev-parse" "HEAD")))
                  (new-rev  (cdr (doom-call-process "git" "rev-parse" target-remote))))
              (cond
               ((and (null this-rev)
                     (null new-rev))
                (error "Failed to get revisions for %s" target-remote))

               ((equal this-rev new-rev)
                (print! (success "Doom is already up-to-date!"))
                nil)

               ((print! (info "A new version of Doom Emacs is available!\n\n  Old revision: %s (%s)\n  New revision: %s (%s)\n"
                              (substring this-rev 0 10)
                              (cdr (doom-call-process "git" "log" "-1" "--format=%cr" "HEAD"))
                              (substring new-rev 0 10)
                              (cdr (doom-call-process "git" "log" "-1" "--format=%cr" target-remote))))

                (when (and (not auto-accept-p)
                           (y-or-n-p "View the comparison diff in your browser?"))
                  (print! (info "Opened github in your browser."))
                  (browse-url (format "https://github.com/hlissner/doom-emacs/compare/%s...%s"
                                      this-rev
                                      new-rev)))

                (if (not (or auto-accept-p
                             (y-or-n-p "Proceed with upgrade?")))
                    (ignore (print! (error "Aborted")))
                  (print! (start "Upgrading Doom Emacs..."))
                  (print-group!
                   (doom-clean-byte-compiled-files)
                   (or (and (zerop (car (doom-call-process "git" "reset" "--hard" target-remote)))
                            (equal (cdr (doom-call-process "git" "rev-parse" "HEAD")) new-rev))
                       (error "Failed to check out %s" (substring new-rev 0 10)))
                   (print! (info "%s") (cdr result))
                   t))))))
        (ignore-errors
          (doom-call-process "git" "remote" "remove" doom-repo-remote))))))<|MERGE_RESOLUTION|>--- conflicted
+++ resolved
@@ -28,12 +28,8 @@
        (print! (info "Reloading Doom Emacs"))
        (throw 'exit (list "doom" "upgrade" "-p" (if force-p "-f"))))
 
-<<<<<<< HEAD
-      ((print! "Doom is up-to-date!")))))
-=======
      ((print! "Doom is up-to-date!")
       (doom-cli-execute "sync" "-u")))))
->>>>>>> ae3a2fa8
 
 
 ;;
