;;; core/cli/upgrade.el -*- lexical-binding: t; -*-

(defcli! (upgrade up)
    ((force-p ["-f" "--force"] "Discard local changes to Doom and packages, and upgrade anyway")
     (packages-only-p ["-p" "--packages"] "Only upgrade packages, not Doom"))
  "Updates Doom and packages.

This requires that ~/.emacs.d is a git repo, and is the equivalent of the
following shell commands:

    cd ~/.emacs.d
    git pull --rebase
    bin/doom clean
    bin/doom sync
    bin/doom update"
  :bare t
  (let ((doom-auto-discard force-p))
    (cond
<<<<<<< HEAD
      (packages-only-p
       (doom-cli-execute "sync" '("-u"))
       (print! (success "Finished upgrading Doom Emacs")))

      ((doom-cli-upgrade doom-auto-accept doom-auto-discard)
       ;; Reload Doom's CLI & libraries, in case there were any upstream changes.
       ;; Major changes will still break, however
       (print! (info "Reloading Doom Emacs"))
       (doom-cli-execute-after "doom" "upgrade" "-p" (if force-p "-f")))
=======
     (packages-only-p
      (doom-cli-execute "sync" "-u")
      (print! (success "Finished upgrading Doom Emacs")))

     ((doom-cli-upgrade doom-auto-accept doom-auto-discard)
      ;; Reload Doom's CLI & libraries, in case there were any upstream changes.
      ;; Major changes will still break, however
      (print! (info "Reloading Doom Emacs"))
      (throw 'exit (list "doom" "upgrade" "-p" (if force-p "-f"))))
>>>>>>> ce2cabf0

      ((print! "Doom is up-to-date!")))))


;;
;;; library

(defvar doom-repo-url "https://github.com/SwiftLawnGnome/doom-emacs.git"
  "The git repo url for Doom Emacs.")
(defvar doom-repo-remote "_upgrade"
  "The name to use as our staging remote.")

(defun doom--working-tree-dirty-p (dir)
  (cl-destructuring-bind (success . stdout)
      (doom-call-process "git" "status" "--porcelain" "-uno")
    (if (= 0 success)
        (split-string stdout "\n" t)
      (error "Failed to check working tree in %s" dir))))


(defun doom-cli-upgrade (&optional auto-accept-p force-p)
  "Upgrade Doom to the latest version non-destructively."
  (let ((default-directory doom-emacs-dir)
        process-file-side-effects)
    (print! (start "Preparing to upgrade Doom Emacs and its packages..."))

    (let* (;; git name-rev may return BRANCH~X for detached HEADs and fully
           ;; qualified refs in some other cases, so an effort to strip out all
           ;; but the branch name is necessary. git symbolic-ref (or
           ;; `vc-git--symbolic-ref') won't work; it can't deal with submodules.
           (branch (replace-regexp-in-string
                    "^\\(?:[^/]+/[^/]+/\\)?\\(.+\\)\\(?:~[0-9]+\\)?$" "\\1"
                    (cdr (doom-call-process "git" "name-rev" "--name-only" "HEAD"))))
           (target-remote (format "%s/%s" doom-repo-remote branch)))
      (unless branch
        (error! (if (file-exists-p! ".git" doom-emacs-dir)
                    "Couldn't find Doom's .git directory. Was Doom cloned properly?"
                  "Couldn't detect what branch you're on. Is Doom detached?")))

      ;; We assume that a dirty .emacs.d is intentional and abort
      (when-let (dirty (doom--working-tree-dirty-p default-directory))
        (if (not force-p)
            (user-error! "%s\n\n%s\n\n %s"
                         (format "Refusing to upgrade because %S has been modified." (path doom-emacs-dir))
                         "Either stash/undo your changes or run 'doom upgrade -f' to discard local changes."
                         (string-join dirty "\n"))
          (print! (info "You have local modifications in Doom's source. Discarding them..."))
          (doom-call-process "git" "reset" "--hard" (format "origin/%s" branch))
          (doom-call-process "git" "clean" "-ffd")))

      (doom-call-process "git" "remote" "remove" doom-repo-remote)
      (unwind-protect
          (let (result)
            (or (zerop (car (doom-call-process "git" "remote" "add" doom-repo-remote doom-repo-url)))
                (error "Failed to add %s to remotes" doom-repo-remote))
            (or (zerop (car (setq result (doom-call-process "git" "fetch" "--tags" doom-repo-remote branch))))
                (error "Failed to fetch from upstream"))

            (let ((this-rev (cdr (doom-call-process "git" "rev-parse" "HEAD")))
                  (new-rev  (cdr (doom-call-process "git" "rev-parse" target-remote))))
              (cond
               ((and (null this-rev)
                     (null new-rev))
                (error "Failed to get revisions for %s" target-remote))

               ((equal this-rev new-rev)
                (print! (success "Doom is already up-to-date!"))
                t)

               ((print! (info "A new version of Doom Emacs is available!\n\n  Old revision: %s (%s)\n  New revision: %s (%s)\n"
                              (substring this-rev 0 10)
                              (cdr (doom-call-process "git" "log" "-1" "--format=%cr" "HEAD"))
                              (substring new-rev 0 10)
                              (cdr (doom-call-process "git" "log" "-1" "--format=%cr" target-remote))))

                (when (and (not auto-accept-p)
                           (y-or-n-p "View the comparison diff in your browser?"))
                  (print! (info "Opened github in your browser."))
                  (browse-url (format "https://github.com/hlissner/doom-emacs/compare/%s...%s"
                                      this-rev
                                      new-rev)))

                (if (not (or auto-accept-p
                             (y-or-n-p "Proceed with upgrade?")))
                    (ignore (print! (error "Aborted")))
                  (print! (start "Upgrading Doom Emacs..."))
                  (print-group!
                   (doom-clean-byte-compiled-files)
                   (or (and (zerop (car (doom-call-process "git" "reset" "--hard" target-remote)))
                            (equal (cdr (doom-call-process "git" "rev-parse" "HEAD")) new-rev))
                       (error "Failed to check out %s" (substring new-rev 0 10)))
                   (print! (info "%s") (cdr result))
                   t))))))
        (ignore-errors
          (doom-call-process "git" "remote" "remove" doom-repo-remote))))))<|MERGE_RESOLUTION|>--- conflicted
+++ resolved
@@ -1,4 +1,6 @@
 ;;; core/cli/upgrade.el -*- lexical-binding: t; -*-
+
+(eval-when-compile (require 'core-cli-lib))
 
 (defcli! (upgrade up)
     ((force-p ["-f" "--force"] "Discard local changes to Doom and packages, and upgrade anyway")
@@ -16,27 +18,15 @@
   :bare t
   (let ((doom-auto-discard force-p))
     (cond
-<<<<<<< HEAD
       (packages-only-p
-       (doom-cli-execute "sync" '("-u"))
+       (doom-cli-execute "sync" "-u")
        (print! (success "Finished upgrading Doom Emacs")))
 
       ((doom-cli-upgrade doom-auto-accept doom-auto-discard)
        ;; Reload Doom's CLI & libraries, in case there were any upstream changes.
        ;; Major changes will still break, however
        (print! (info "Reloading Doom Emacs"))
-       (doom-cli-execute-after "doom" "upgrade" "-p" (if force-p "-f")))
-=======
-     (packages-only-p
-      (doom-cli-execute "sync" "-u")
-      (print! (success "Finished upgrading Doom Emacs")))
-
-     ((doom-cli-upgrade doom-auto-accept doom-auto-discard)
-      ;; Reload Doom's CLI & libraries, in case there were any upstream changes.
-      ;; Major changes will still break, however
-      (print! (info "Reloading Doom Emacs"))
-      (throw 'exit (list "doom" "upgrade" "-p" (if force-p "-f"))))
->>>>>>> ce2cabf0
+       (throw 'exit (list "doom" "upgrade" "-p" (if force-p "-f"))))
 
       ((print! "Doom is up-to-date!")))))
 
