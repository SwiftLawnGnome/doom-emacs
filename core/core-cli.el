;;; -*- lexical-binding: t; no-byte-compile: t; -*-

(require 'seq)

(load! "autoload/process")
(load! "autoload/plist")
(load! "autoload/files")

;; Create all our core directories to quell file errors
(make-directory doom-local-dir 'parents)
(make-directory doom-etc-dir 'parents)
(make-directory doom-cache-dir 'parents)

;; Ensure straight and the bare minimum is ready to go
(require 'core-vars)
(require 'core-modules)
(require 'core-packages)
(doom-initialize-core-packages)
<<<<<<< HEAD
(require 'core-cli-lib)
=======

;; Don't generate superfluous files when writing temp buffers
(setq make-backup-files nil)

>>>>>>> 4ad9b764

;;
;;; Variables

(defvar doom-auto-accept (getenv "YES")
  "If non-nil, Doom will auto-accept any confirmation prompts during batch
commands like `doom-cli-packages-install', `doom-cli-packages-update' and
`doom-packages-autoremove'.")

(defvar doom-auto-discard (getenv "FORCE")
  "If non-nil, discard all local changes while updating.")

(defvar doom-cli-file "cli"
  "The basename of CLI config files for modules.

These are loaded when a Doom's CLI starts up. There users and modules can define
additional CLI commands, or reconfigure existing ones to better suit their
purpose.")

<<<<<<< HEAD
=======
(defvar doom--cli-commands (make-hash-table :test 'equal))
(defvar doom--cli-groups (make-hash-table :test 'equal))
(defvar doom--cli-group nil)

(cl-defstruct
    (doom-cli
     (:constructor nil)
     (:constructor
      make-doom-cli
      (name &key desc aliases optlist arglist plist fn
            &aux
            (optlist
             (cl-loop for (symbol options desc) in optlist
                      for ((_ . options) (_ . params))
                      = (seq-group-by #'stringp options)
                      collect
                      (make-doom-cli-option :symbol symbol
                                            :flags options
                                            :args params
                                            :desc desc))))))
  (name nil :read-only t)
  (desc "TODO")
  aliases
  optlist
  arglist
  plist
  (fn (lambda (_) (print! "But nobody came!"))))

(cl-defstruct doom-cli-option
  (symbol)
  (flags ())
  (args ())
  (desc "TODO"))

(defun doom--cli-get-option (cli flag)
  (cl-find-if (doom-partial #'member flag)
              (doom-cli-optlist cli)
              :key #'doom-cli-option-flags))

(defun doom--cli-process (cli args)
  (let* ((args (copy-sequence args))
         (arglist (copy-sequence (doom-cli-arglist cli)))
         (expected
          (or (cl-position-if (doom-rpartial #'memq cl--lambda-list-keywords)
                              arglist)
              (length arglist)))
         (got 0)
         restvar
         rest
         alist)
    (catch 'done
      (while args
        (let ((arg (pop args)))
          (cond ((eq (car arglist) '&rest)
                 (setq restvar (cadr arglist)
                       rest (cons arg args))
                 (throw 'done t))

                ((string-match "^\\(--\\([a-zA-Z0-9][a-zA-Z0-9-_]*\\)\\)\\(?:=\\(.+\\)\\)?$" arg)
                 (let* ((fullflag (match-string 1 arg))
                        (opt (doom--cli-get-option cli fullflag)))
                   (unless opt
                     (user-error "Unrecognized switch %S" (concat "--" (match-string 2 arg))))
                   (setf (alist-get (doom-cli-option-symbol opt) alist)
                         (or (if (doom-cli-option-args opt)
                                 (or (match-string 3 arg)
                                     (pop args)
                                     (user-error "%S expected an argument, but got none"
                                                 fullflag))
                               (if (match-string 3 arg)
                                   (user-error "%S was not expecting an argument, but got %S"
                                               fullflag (match-string 3 arg))
                                 fullflag))))))

                ((string-match "^\\(-\\([a-zA-Z0-9]+\\)\\)$" arg)
                 (let ((fullflag (match-string 1 arg))
                       (flag     (match-string 2 arg)))
                   (dolist (switch (split-string flag "" t))
                     (if-let (opt (doom--cli-get-option cli (concat "-" switch)))
                         (setf (alist-get (doom-cli-option-symbol opt) alist)
                               (if (doom-cli-option-args opt)
                                   (or (pop args)
                                       (user-error "%S expected an argument, but got none"
                                                   fullflag))
                                 fullflag))
                       (user-error "Unrecognized switch %S" (concat "-" switch))))))

                (arglist
                 (cl-incf got)
                 (let ((spec (pop arglist)))
                   (when (eq spec '&optional)
                     (setq spec (pop arglist)))
                   (setf (alist-get spec alist) arg))
                 (when (null arglist)
                   (throw 'done t)))

                (t
                 (push arg args)
                 (throw 'done t))))))
    (when (< got expected)
      (error "Expected %d arguments, got %d" expected got))
    (when rest
      (setf (alist-get restvar alist) rest))
    alist))

(defun doom-cli-get (command)
  "Return a CLI object associated by COMMAND name (string)."
  (cond ((null command) nil)
        ((doom-cli-p command) command)
        ((doom-cli-get
          (gethash (cond ((symbolp command) command)
                         ((stringp command) (intern command))
                         (command))
                   doom--cli-commands)))))

(defun doom-cli-internal-p (cli)
  "Return non-nil if CLI is an internal (non-public) command."
  (string-prefix-p ":" (doom-cli-name cli)))

(defun doom-cli-execute (command &optional args)
  "Execute COMMAND (string) with ARGS (list of strings).

Executes a cli defined with `defcli!' with the name or alias specified by
COMMAND, and passes ARGS to it."
  (if-let (cli (doom-cli-get command))
      (funcall (doom-cli-fn cli)
               (doom--cli-process cli (remq nil args)))
    (user-error "Couldn't find any %S command" command)))

(defun doom-cli--execute-after (lines)
  (let ((post-script (concat doom-local-dir ".doom.sh"))
        (coding-system-for-write 'utf-8)
        (coding-system-for-read  'utf-8))
    (with-temp-file post-script
      (insert "#!/usr/bin/env sh\n"
              (save-match-data
                (cl-loop for env in process-environment
                         if (string-match "^\\([a-zA-Z0-9_]+\\)=\\(.+\\)$" env)
                         concat (format "export %s=%S\n"
                                        (match-string 1 env)
                                        (match-string 2 env))))
              (format "\nexport PATH=\"%s:$PATH\"\n" (concat doom-emacs-dir "bin/"))
              "\n[ -x \"$0\" ] && rm -f \"$0\"\n"
              (if (stringp lines)
                  lines
                (string-join
                 (if (listp (car-safe lines))
                     (cl-loop for line in (doom-enlist lines)
                              collect (mapconcat #'shell-quote-argument (remq nil line) " "))
                   (list (mapconcat #'shell-quote-argument (remq nil lines) " ")))
                 "\n"))
              "\n"))
    (set-file-modes post-script #o700)))

(defun doom-cli-execute-lines-after (&rest lines)
  "TODO"
  (doom-cli--execute-after (string-join lines "\n")))

(defun doom-cli-execute-after (&rest args)
  "Execute shell command ARGS after this CLI session quits.

This is particularly useful when the capabilities of Emacs' batch terminal are
insufficient (like opening an instance of Emacs, or reloading Doom after a 'doom
upgrade')."
  (doom-cli--execute-after args))

(defmacro defcli! (name speclist &optional docstring &rest body)
  "Defines a CLI command.

COMMAND is a symbol or a list of symbols representing the aliases for this
command. DOCSTRING is a string description; its first line should be short
(under 60 characters), as it will be used as a summary for 'doom help'.

SPECLIST is a specification for options and arguments, which can be a list
specification for an option/switch in the following format:

  (VAR [FLAGS... ARGS...] DESCRIPTION)

Otherwise, SPECLIST accepts the same argument specifiers as `defun'.

BODY will be run when this dispatcher is called."
  (declare (indent 2) (doc-string 3))
  (unless (stringp docstring)
    (push docstring body)
    (setq docstring "TODO"))
  (let ((names (doom-enlist name))
        (optlist (cl-remove-if-not #'listp speclist))
        (arglist (cl-remove-if #'listp speclist))
        (plist (cl-loop for (key val) on body by #'cddr
                        if (keywordp key)
                        nconc (list key val) into plist
                        else return plist)))
    `(let ((name ',(car names))
           (aliases ',(cdr names))
           (plist ',plist))
       (when doom--cli-group
         (setq plist (plist-put plist :group doom--cli-group)))
       (puthash
        name
        (make-doom-cli (symbol-name name)
                       :desc ,docstring
                       :aliases (mapcar #'symbol-name aliases)
                       :arglist ',arglist
                       :optlist ',optlist
                       :plist plist
                       :fn
                       (lambda (--alist--)
                         (ignore --alist--)
                         (let ,(cl-loop for opt in speclist
                                        for optsym = (if (listp opt) (car opt) opt)
                                        unless (memq optsym cl--lambda-list-keywords)
                                        collect (list optsym `(cdr (assq ',optsym --alist--))))
                           ,@body)))
        doom--cli-commands)
       (when aliases
         (mapc (doom-rpartial #'puthash name doom--cli-commands)
               aliases)))))

(defmacro defcligroup! (name docstring &rest body)
  "Declare all enclosed cli commands are part of the NAME group."
  (declare (indent defun) (doc-string 2))
  `(let ((doom--cli-group ,name))
     (puthash doom--cli-group ,docstring doom--cli-groups)
     ,@body))

>>>>>>> 4ad9b764

;;
;;; straight.el hacks

;; Straight was designed primarily for interactive use, in an interactive Emacs
;; session, but Doom does its package management in the terminal. Some things
;; must be modified get straight to behave and improve its UX for our users.

(defvar doom--straight-discard-options
  '(("has diverged from"
     . "^Reset [^ ]+ to branch")
    ("but recipe specifies a URL of"
     . "Delete remote \"[^\"]+\", re-create it with correct URL")
    ("has a merge conflict:"
     . "^Abort merge$")
    ("has a dirty worktree:"
     . "^Discard changes$")
    ("^In repository "
     . "^Reset branch \\|^Delete remote [^,]+, re-create it with correct URL"))
  "A list of regexps, mapped to regexps.

Their CAR is tested against the prompt, and CDR is tested against the presented
option, and is used by `straight-vc-git--popup-raw' to select which option to
recommend.

It may not be obvious to users what they should do for some straight prompts,
so Doom will recommend the one that reverts a package back to its (or target)
original state.")


;; HACK Remove dired & magit options from prompt, since they're inaccessible in
;;      noninteractive sessions.
(advice-add #'straight-vc-git--popup-raw :override #'straight--popup-raw)

;; HACK Replace GUI popup prompts (which hang indefinitely in tty Emacs) with
;;      simple prompts.
(defadvice! doom--straight-fallback-to-y-or-n-prompt-a (orig-fn &optional prompt)
  :around #'straight-are-you-sure
  (or doom-auto-accept
      (if doom-interactive-p
          (funcall orig-fn prompt)
        (y-or-n-p (format! "%s" (or prompt ""))))))

(defun doom--straight-recommended-option-p (prompt option)
  (cl-loop for (prompt-re . opt-re) in doom--straight-discard-options
           if (string-match-p prompt-re prompt)
           return (string-match-p opt-re option)))

(defadvice! doom--straight-fallback-to-tty-prompt-a (orig-fn prompt actions)
  "Modifies straight to prompt on the terminal when in noninteractive sessions."
  :around #'straight--popup-raw
  (if doom-interactive-p
      (funcall orig-fn prompt actions)
    (let ((doom--straight-discard-options doom--straight-discard-options))
      ;; We can't intercept C-g, so no point displaying any options for this key
      ;; when C-c is the proper way to abort batch Emacs.
      (delq! "C-g" actions #'assoc)
      ;; HACK These are associated with opening dired or magit, which isn't
      ;;      possible in tty Emacs, so...
      (delq! "e" actions #'assoc)
      (delq! "g" actions #'assoc)
      (if doom-auto-discard
          (cl-loop with doom-auto-accept = t
                   for (_key desc func) in actions
                   when desc
                   when (doom--straight-recommended-option-p prompt desc)
                   return (funcall func))
        (print! (start "%s") (red prompt))
        (print-group!
         (terpri)
         (let (options)
           (print-group!
            (print! " 1) Abort")
            (cl-loop for (_key desc func) in actions
                     when desc
                     do (push func options)
                     and do
                     (print! "%2s) %s" (1+ (length options))
                             (if (doom--straight-recommended-option-p prompt desc)
                                 (progn
                                   (setq doom--straight-discard-options nil)
                                   (green (concat desc " (Recommended)")))
                               desc))))
           (terpri)
           (let* ((options
                   (cons (lambda ()
                           (let ((doom-output-indent 0))
                             (terpri)
                             (print! (warn "Aborted")))
                           (kill-emacs 1))
                         (nreverse options)))
                  (prompt
                   (format! "How to proceed? (%s) "
                            (mapconcat #'number-to-string
                                       (number-sequence 1 (length options))
                                       ", ")))
                  answer fn)
             (while (null (nth (setq answer (1- (read-number prompt)))
                               options))
               (print! (warn "%s is not a valid answer, try again.")
                       answer))
             (funcall (nth answer options)))))))))

(defadvice! doom--straight-respect-print-indent-a (args)
  "Indent straight progress messages to respect `doom-output-indent', so we
don't have to pass whitespace to `straight-use-package's fourth argument
everywhere we use it (and internally)."
  :filter-args #'straight-use-package
  (cl-destructuring-bind
      (melpa-style-recipe &optional no-clone no-build cause interactive)
      args
    (list melpa-style-recipe no-clone no-build
          (if (and (not cause)
                   (boundp 'doom-output-indent)
                   (> doom-output-indent 0))
              (make-string (1- (or doom-output-indent 1)) 32)
            cause)
          interactive)))


;;
;;; CLI Commands

(load! "cli/help")
(load! "cli/install")

(defcli! (refresh re) ()
  "Deprecated for 'doom sync'"
  :hidden t
  (user-error "'doom refresh' has been replaced with 'doom sync'. Use that instead"))

(defcli! (sync s)
    ((inhibit-envvar-p ["-e"] "Don't regenerate the envvar file")
     (inhibit-elc-p    ["-c"] "Don't recompile config")
     (update-p         ["-u"] "Update installed packages after syncing")
     (prune-p          ["-p" "--prune"] "Purge orphaned package repos & regraft them"))
  "Synchronize your config with Doom Emacs.

This is the equivalent of running autoremove, install, autoloads, then
recompile. Run this whenever you:

  1. Modify your `doom!' block,
  2. Add or remove `package!' blocks to your config,
  3. Add or remove autoloaded functions in module autoloaded files.
  4. Update Doom outside of Doom (e.g. with git)

It will ensure that unneeded packages are removed, all needed packages are
installed, autoloads files are up-to-date and no byte-compiled files have gone
stale."
  (print! (start "Synchronizing your config with Doom Emacs..."))
  (print-group!
   (delete-file doom-autoload-file)
   (when (and (not inhibit-envvar-p)
              (file-exists-p doom-env-file))
     (doom-cli-reload-env-file 'force))
   (run-hooks 'doom-sync-pre-hook)
   (doom-cli-packages-install)
   (doom-cli-packages-build)
   (when update-p
     (doom-cli-packages-update))
   (doom-cli-packages-purge prune-p 'builds-p prune-p prune-p)
   (run-hooks 'doom-sync-post-hook)
   (when (doom-autoloads-reload)
     (print! (info "Restart Emacs or use 'M-x doom/reload' for changes to take effect")))
   t))

(load! "cli/env")
(load! "cli/upgrade")
(load! "cli/packages")
(load! "cli/autoloads")

(defcligroup! "Diagnostics"
  "For troubleshooting and diagnostics"
  (load! "cli/doctor")
  (load! "cli/debug")

  ;; Our tests are broken at the moment. Working on fixing them, but for now we
  ;; disable them:
  ;; (load! "cli/test")
  )


(defcligroup! "Compilation"
  "For compiling Doom and your config"
  (load! "cli/byte-compile"))


(defcligroup! "Utilities"
  "Conveniences for interacting with Doom externally"
  (defcli! run (&rest args)
    "Run Doom Emacs from bin/doom's parent directory.

All arguments are passed on to Emacs.

  doom run
  doom run -nw init.el

WARNING: this command exists for convenience and testing. Doom will suffer
additional overhead by being started this way. For the best performance, it is
best to run Doom out of ~/.emacs.d and ~/.doom.d."
    (apply #'doom-cli-execute-after invocation-name args)
    nil))

(provide 'core-cli)
;;; core-cli.el ends here<|MERGE_RESOLUTION|>--- conflicted
+++ resolved
@@ -13,17 +13,13 @@
 
 ;; Ensure straight and the bare minimum is ready to go
 (require 'core-vars)
-(require 'core-modules)
+(eval-and-compile (require 'core-modules))
 (require 'core-packages)
 (doom-initialize-core-packages)
-<<<<<<< HEAD
-(require 'core-cli-lib)
-=======
+(eval-and-compile (require 'core-cli-lib))
 
 ;; Don't generate superfluous files when writing temp buffers
 (setq make-backup-files nil)
-
->>>>>>> 4ad9b764
 
 ;;
 ;;; Variables
@@ -42,235 +38,6 @@
 These are loaded when a Doom's CLI starts up. There users and modules can define
 additional CLI commands, or reconfigure existing ones to better suit their
 purpose.")
-
-<<<<<<< HEAD
-=======
-(defvar doom--cli-commands (make-hash-table :test 'equal))
-(defvar doom--cli-groups (make-hash-table :test 'equal))
-(defvar doom--cli-group nil)
-
-(cl-defstruct
-    (doom-cli
-     (:constructor nil)
-     (:constructor
-      make-doom-cli
-      (name &key desc aliases optlist arglist plist fn
-            &aux
-            (optlist
-             (cl-loop for (symbol options desc) in optlist
-                      for ((_ . options) (_ . params))
-                      = (seq-group-by #'stringp options)
-                      collect
-                      (make-doom-cli-option :symbol symbol
-                                            :flags options
-                                            :args params
-                                            :desc desc))))))
-  (name nil :read-only t)
-  (desc "TODO")
-  aliases
-  optlist
-  arglist
-  plist
-  (fn (lambda (_) (print! "But nobody came!"))))
-
-(cl-defstruct doom-cli-option
-  (symbol)
-  (flags ())
-  (args ())
-  (desc "TODO"))
-
-(defun doom--cli-get-option (cli flag)
-  (cl-find-if (doom-partial #'member flag)
-              (doom-cli-optlist cli)
-              :key #'doom-cli-option-flags))
-
-(defun doom--cli-process (cli args)
-  (let* ((args (copy-sequence args))
-         (arglist (copy-sequence (doom-cli-arglist cli)))
-         (expected
-          (or (cl-position-if (doom-rpartial #'memq cl--lambda-list-keywords)
-                              arglist)
-              (length arglist)))
-         (got 0)
-         restvar
-         rest
-         alist)
-    (catch 'done
-      (while args
-        (let ((arg (pop args)))
-          (cond ((eq (car arglist) '&rest)
-                 (setq restvar (cadr arglist)
-                       rest (cons arg args))
-                 (throw 'done t))
-
-                ((string-match "^\\(--\\([a-zA-Z0-9][a-zA-Z0-9-_]*\\)\\)\\(?:=\\(.+\\)\\)?$" arg)
-                 (let* ((fullflag (match-string 1 arg))
-                        (opt (doom--cli-get-option cli fullflag)))
-                   (unless opt
-                     (user-error "Unrecognized switch %S" (concat "--" (match-string 2 arg))))
-                   (setf (alist-get (doom-cli-option-symbol opt) alist)
-                         (or (if (doom-cli-option-args opt)
-                                 (or (match-string 3 arg)
-                                     (pop args)
-                                     (user-error "%S expected an argument, but got none"
-                                                 fullflag))
-                               (if (match-string 3 arg)
-                                   (user-error "%S was not expecting an argument, but got %S"
-                                               fullflag (match-string 3 arg))
-                                 fullflag))))))
-
-                ((string-match "^\\(-\\([a-zA-Z0-9]+\\)\\)$" arg)
-                 (let ((fullflag (match-string 1 arg))
-                       (flag     (match-string 2 arg)))
-                   (dolist (switch (split-string flag "" t))
-                     (if-let (opt (doom--cli-get-option cli (concat "-" switch)))
-                         (setf (alist-get (doom-cli-option-symbol opt) alist)
-                               (if (doom-cli-option-args opt)
-                                   (or (pop args)
-                                       (user-error "%S expected an argument, but got none"
-                                                   fullflag))
-                                 fullflag))
-                       (user-error "Unrecognized switch %S" (concat "-" switch))))))
-
-                (arglist
-                 (cl-incf got)
-                 (let ((spec (pop arglist)))
-                   (when (eq spec '&optional)
-                     (setq spec (pop arglist)))
-                   (setf (alist-get spec alist) arg))
-                 (when (null arglist)
-                   (throw 'done t)))
-
-                (t
-                 (push arg args)
-                 (throw 'done t))))))
-    (when (< got expected)
-      (error "Expected %d arguments, got %d" expected got))
-    (when rest
-      (setf (alist-get restvar alist) rest))
-    alist))
-
-(defun doom-cli-get (command)
-  "Return a CLI object associated by COMMAND name (string)."
-  (cond ((null command) nil)
-        ((doom-cli-p command) command)
-        ((doom-cli-get
-          (gethash (cond ((symbolp command) command)
-                         ((stringp command) (intern command))
-                         (command))
-                   doom--cli-commands)))))
-
-(defun doom-cli-internal-p (cli)
-  "Return non-nil if CLI is an internal (non-public) command."
-  (string-prefix-p ":" (doom-cli-name cli)))
-
-(defun doom-cli-execute (command &optional args)
-  "Execute COMMAND (string) with ARGS (list of strings).
-
-Executes a cli defined with `defcli!' with the name or alias specified by
-COMMAND, and passes ARGS to it."
-  (if-let (cli (doom-cli-get command))
-      (funcall (doom-cli-fn cli)
-               (doom--cli-process cli (remq nil args)))
-    (user-error "Couldn't find any %S command" command)))
-
-(defun doom-cli--execute-after (lines)
-  (let ((post-script (concat doom-local-dir ".doom.sh"))
-        (coding-system-for-write 'utf-8)
-        (coding-system-for-read  'utf-8))
-    (with-temp-file post-script
-      (insert "#!/usr/bin/env sh\n"
-              (save-match-data
-                (cl-loop for env in process-environment
-                         if (string-match "^\\([a-zA-Z0-9_]+\\)=\\(.+\\)$" env)
-                         concat (format "export %s=%S\n"
-                                        (match-string 1 env)
-                                        (match-string 2 env))))
-              (format "\nexport PATH=\"%s:$PATH\"\n" (concat doom-emacs-dir "bin/"))
-              "\n[ -x \"$0\" ] && rm -f \"$0\"\n"
-              (if (stringp lines)
-                  lines
-                (string-join
-                 (if (listp (car-safe lines))
-                     (cl-loop for line in (doom-enlist lines)
-                              collect (mapconcat #'shell-quote-argument (remq nil line) " "))
-                   (list (mapconcat #'shell-quote-argument (remq nil lines) " ")))
-                 "\n"))
-              "\n"))
-    (set-file-modes post-script #o700)))
-
-(defun doom-cli-execute-lines-after (&rest lines)
-  "TODO"
-  (doom-cli--execute-after (string-join lines "\n")))
-
-(defun doom-cli-execute-after (&rest args)
-  "Execute shell command ARGS after this CLI session quits.
-
-This is particularly useful when the capabilities of Emacs' batch terminal are
-insufficient (like opening an instance of Emacs, or reloading Doom after a 'doom
-upgrade')."
-  (doom-cli--execute-after args))
-
-(defmacro defcli! (name speclist &optional docstring &rest body)
-  "Defines a CLI command.
-
-COMMAND is a symbol or a list of symbols representing the aliases for this
-command. DOCSTRING is a string description; its first line should be short
-(under 60 characters), as it will be used as a summary for 'doom help'.
-
-SPECLIST is a specification for options and arguments, which can be a list
-specification for an option/switch in the following format:
-
-  (VAR [FLAGS... ARGS...] DESCRIPTION)
-
-Otherwise, SPECLIST accepts the same argument specifiers as `defun'.
-
-BODY will be run when this dispatcher is called."
-  (declare (indent 2) (doc-string 3))
-  (unless (stringp docstring)
-    (push docstring body)
-    (setq docstring "TODO"))
-  (let ((names (doom-enlist name))
-        (optlist (cl-remove-if-not #'listp speclist))
-        (arglist (cl-remove-if #'listp speclist))
-        (plist (cl-loop for (key val) on body by #'cddr
-                        if (keywordp key)
-                        nconc (list key val) into plist
-                        else return plist)))
-    `(let ((name ',(car names))
-           (aliases ',(cdr names))
-           (plist ',plist))
-       (when doom--cli-group
-         (setq plist (plist-put plist :group doom--cli-group)))
-       (puthash
-        name
-        (make-doom-cli (symbol-name name)
-                       :desc ,docstring
-                       :aliases (mapcar #'symbol-name aliases)
-                       :arglist ',arglist
-                       :optlist ',optlist
-                       :plist plist
-                       :fn
-                       (lambda (--alist--)
-                         (ignore --alist--)
-                         (let ,(cl-loop for opt in speclist
-                                        for optsym = (if (listp opt) (car opt) opt)
-                                        unless (memq optsym cl--lambda-list-keywords)
-                                        collect (list optsym `(cdr (assq ',optsym --alist--))))
-                           ,@body)))
-        doom--cli-commands)
-       (when aliases
-         (mapc (doom-rpartial #'puthash name doom--cli-commands)
-               aliases)))))
-
-(defmacro defcligroup! (name docstring &rest body)
-  "Declare all enclosed cli commands are part of the NAME group."
-  (declare (indent defun) (doc-string 2))
-  `(let ((doom--cli-group ,name))
-     (puthash doom--cli-group ,docstring doom--cli-groups)
-     ,@body))
-
->>>>>>> 4ad9b764
 
 ;;
 ;;; straight.el hacks
