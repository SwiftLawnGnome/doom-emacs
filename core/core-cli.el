;;; core/core-cli.el --- -*- lexical-binding: t; no-byte-compile: t; -*-

(load! "autoload/process")
(load! "autoload/plist")
(load! "autoload/files")
<<<<<<< HEAD

;; Create all our core directories to quell file errors
(make-directory doom-local-dir 'parents)
(make-directory doom-etc-dir 'parents)
(make-directory doom-cache-dir 'parents)
=======
(load! "autoload/output")
(require 'seq)
>>>>>>> ce2cabf0

;; Ensure straight and the bare minimum is ready to go
(require 'core-vars)
(eval-and-compile (require 'core-modules))
(require 'core-packages)
(doom-initialize-core-packages)
(eval-and-compile (require 'core-cli-lib))

;; Don't generate superfluous files when writing temp buffers
(setq make-backup-files nil)

;;
;;; Variables

(defvar doom-auto-accept (getenv "YES")
  "If non-nil, Doom will auto-accept any confirmation prompts during batch
commands like `doom-cli-packages-install', `doom-cli-packages-update' and
`doom-packages-autoremove'.")

(defvar doom-auto-discard (getenv "FORCE")
  "If non-nil, discard all local changes while updating.")

(defvar doom-cli-file "cli"
  "The basename of CLI config files for modules.

These are loaded when a Doom's CLI starts up. There users and modules can define
additional CLI commands, or reconfigure existing ones to better suit their
purpose.")

<<<<<<< HEAD
=======
(defvar doom-cli-log-file (concat doom-local-dir "doom.log")
  "File to write the extended output to.")

(defvar doom-cli-log-error-file (concat doom-local-dir "doom.error.log")
  "File to write the last backtrace to.")

(defvar doom--cli-commands (make-hash-table :test 'equal))
(defvar doom--cli-groups (make-hash-table :test 'equal))
(defvar doom--cli-group nil)

(define-error 'doom-cli-error "There was an unexpected error" 'doom-error)
(define-error 'doom-cli-command-not-found-error "Could not find that command" 'doom-cli-error)
(define-error 'doom-cli-wrong-number-of-arguments-error "Wrong number of CLI arguments" 'doom-cli-error)
(define-error 'doom-cli-unrecognized-option-error "Not a recognized option" 'doom-cli-error)
(define-error 'doom-cli-deprecated-error "Command is deprecated" 'doom-cli-error)


;;
;;; CLI library

(cl-defstruct
    (doom-cli
     (:constructor nil)
     (:constructor
      make-doom-cli
      (name &key desc aliases optlist arglist plist fn
            &aux
            (optlist
             (cl-loop for (symbol options desc) in optlist
                      for ((_ . options) (_ . params))
                      = (seq-group-by #'stringp options)
                      collect
                      (make-doom-cli-option :symbol symbol
                                            :flags options
                                            :args params
                                            :desc desc))))))
  (name nil :read-only t)
  (desc "TODO")
  aliases
  optlist
  arglist
  plist
  (fn (lambda (_) (print! "But nobody came!"))))

(cl-defstruct doom-cli-option
  (symbol)
  (flags ())
  (args ())
  (desc "TODO"))

(defun doom--cli-get-option (cli flag)
  (cl-find-if (doom-partial #'member flag)
              (doom-cli-optlist cli)
              :key #'doom-cli-option-flags))

(defun doom--cli-process (cli args)
  (let* ((args (copy-sequence args))
         (arglist (copy-sequence (doom-cli-arglist cli)))
         (expected
          (or (cl-position-if (doom-rpartial #'memq cl--lambda-list-keywords)
                              arglist)
              (length arglist)))
         (got 0)
         restvar
         rest
         alist)
    (catch 'done
      (while args
        (let ((arg (pop args)))
          (cond ((eq (car arglist) '&rest)
                 (setq restvar (cadr arglist)
                       rest (cons arg args))
                 (throw 'done t))

                ((string-match "^\\(--\\([a-zA-Z0-9][a-zA-Z0-9-_]*\\)\\)\\(?:=\\(.+\\)\\)?$" arg)
                 (let* ((fullflag (match-string 1 arg))
                        (opt (doom--cli-get-option cli fullflag)))
                   (unless opt
                     (user-error "Unrecognized switch %S" (concat "--" (match-string 2 arg))))
                   (setf (alist-get (doom-cli-option-symbol opt) alist)
                         (or (if (doom-cli-option-args opt)
                                 (or (match-string 3 arg)
                                     (pop args)
                                     (user-error "%S expected an argument, but got none"
                                                 fullflag))
                               (if (match-string 3 arg)
                                   (user-error "%S was not expecting an argument, but got %S"
                                               fullflag (match-string 3 arg))
                                 fullflag))))))

                ((string-match "^\\(-\\([a-zA-Z0-9]+\\)\\)$" arg)
                 (let ((fullflag (match-string 1 arg))
                       (flag     (match-string 2 arg)))
                   (dolist (switch (split-string flag "" t))
                     (if-let (opt (doom--cli-get-option cli (concat "-" switch)))
                         (setf (alist-get (doom-cli-option-symbol opt) alist)
                               (if (doom-cli-option-args opt)
                                   (or (pop args)
                                       (user-error "%S expected an argument, but got none"
                                                   fullflag))
                                 fullflag))
                       (user-error "Unrecognized switch %S" (concat "-" switch))))))

                (arglist
                 (cl-incf got)
                 (let ((spec (pop arglist)))
                   (when (eq spec '&optional)
                     (setq spec (pop arglist)))
                   (setf (alist-get spec alist) arg))
                 (when (null arglist)
                   (throw 'done t)))

                (t
                 (push arg args)
                 (throw 'done t))))))
    (when (< got expected)
      (error "Expected %d arguments, got %d" expected got))
    (when rest
      (setf (alist-get restvar alist) rest))
    alist))

(defun doom-cli-get (command)
  "Return a CLI object associated by COMMAND name (string)."
  (cond ((null command) nil)
        ((doom-cli-p command) command)
        ((doom-cli-get
          (gethash (cond ((symbolp command) command)
                         ((stringp command) (intern command))
                         (command))
                   doom--cli-commands)))))

(defun doom-cli-internal-p (cli)
  "Return non-nil if CLI is an internal (non-public) command."
  (string-prefix-p ":" (doom-cli-name cli)))

(defun doom-cli-execute (command &rest args)
  "Execute COMMAND (string) with ARGS (list of strings).

Executes a cli defined with `defcli!' with the name or alias specified by
COMMAND, and passes ARGS to it."
  (if-let (cli (doom-cli-get command))
      (funcall (doom-cli-fn cli)
               (doom--cli-process cli (remq nil args)))
    (user-error "Couldn't find any %S command" command)))

(defmacro defcli! (name speclist &optional docstring &rest body)
  "Defines a CLI command.

COMMAND is a symbol or a list of symbols representing the aliases for this
command. DOCSTRING is a string description; its first line should be short
(under 60 characters), as it will be used as a summary for 'doom help'.

SPECLIST is a specification for options and arguments, which can be a list
specification for an option/switch in the following format:

  (VAR [FLAGS... ARGS...] DESCRIPTION)

Otherwise, SPECLIST accepts the same argument specifiers as `defun'.

BODY will be run when this dispatcher is called."
  (declare (indent 2) (doc-string 3))
  (unless (stringp docstring)
    (push docstring body)
    (setq docstring "TODO"))
  (let ((names (doom-enlist name))
        (optlist (cl-remove-if-not #'listp speclist))
        (arglist (cl-remove-if #'listp speclist))
        (plist (cl-loop for (key val) on body by #'cddr
                        if (keywordp key)
                        nconc (list key val) into plist
                        else return plist)))
    `(let ((name ',(car names))
           (aliases ',(cdr names))
           (plist ',plist))
       (when doom--cli-group
         (setq plist (plist-put plist :group doom--cli-group)))
       (puthash
        name
        (make-doom-cli (symbol-name name)
                       :desc ,docstring
                       :aliases (mapcar #'symbol-name aliases)
                       :arglist ',arglist
                       :optlist ',optlist
                       :plist plist
                       :fn
                       (lambda (--alist--)
                         (ignore --alist--)
                         (let ,(cl-loop for opt in speclist
                                        for optsym = (if (listp opt) (car opt) opt)
                                        unless (memq optsym cl--lambda-list-keywords)
                                        collect (list optsym `(cdr (assq ',optsym --alist--))))
                           ,@body)))
        doom--cli-commands)
       (when aliases
         (mapc (doom-rpartial #'puthash name doom--cli-commands)
               aliases)))))

(defmacro defcligroup! (name docstring &rest body)
  "Declare all enclosed cli commands are part of the NAME group."
  (declare (indent defun) (doc-string 2))
  `(let ((doom--cli-group ,name))
     (puthash doom--cli-group ,docstring doom--cli-groups)
     ,@body))


>>>>>>> ce2cabf0
;;
;;; Debugger

(defun doom-cli--debugger (&rest args)
  (cl-incf num-nonmacro-input-events)
  (cl-destructuring-bind (error data backtrace)
      (list (caadr args)
            (cdadr args)
            (doom-cli--backtrace))
    (print! (error "There was an unexpected error"))
    (print-group!
     (print! "%s %s" (bold "Message:") (get error 'error-message))
     (print! "%s %s" (bold "Data:") (cons error data))
     (when (and (bound-and-true-p straight-process-buffer)
                (string-match-p (regexp-quote straight-process-buffer)
                                (get error 'error-message)))
       (print! (bold "Straight output:"))
       (let ((output (straight--process-get-output)))
         (appendq! data (list (cons "STRAIGHT" output)))
         (print-group! (print! "%s" output))))
     (when backtrace
       (print! (bold "Backtrace:"))
       (print-group!
        (dolist (frame (seq-take backtrace 10))
          (print! "%0.76s" frame)))
       (with-temp-file doom-cli-log-error-file
         (insert "# -*- lisp-interaction -*-\n")
         (insert "# vim: set ft=lisp:\n")
         (let ((standard-output (current-buffer))
               (print-quoted t)
               (print-escape-newlines t)
               (print-escape-control-characters t)
               (print-level nil)
               (print-circle nil))
           (mapc #'print (cons (list error data) backtrace)))
         (print! (warn "Extended backtrace logged to %s")
                 (relpath doom-cli-log-error-file))))))
  (throw 'exit 255))

(defun doom-cli--backtrace ()
  (let* ((n 0)
         (frame (backtrace-frame n))
         (frame-list nil)
         (in-program-stack nil))
    (while frame
      (when in-program-stack
        (push (cdr frame) frame-list))
      (when (eq (elt frame 1) 'doom-cli--debugger)
        (setq in-program-stack t))
      (when (and (eq (elt frame 1) 'doom-cli-execute)
                 (eq (elt frame 2) :doom))
        (setq in-program-stack nil))
      (setq n (1+ n)
            frame (backtrace-frame n)))
    (reverse frame-list)))


;;
;;; straight.el hacks

;; Straight was designed primarily for interactive use, in an interactive Emacs
;; session, but Doom does its package management in the terminal. Some things
;; must be modified get straight to behave and improve its UX for our users.

(defvar doom--straight-discard-options
  '(("has diverged from"
     . "^Reset [^ ]+ to branch")
    ("but recipe specifies a URL of"
     . "Delete remote \"[^\"]+\", re-create it with correct URL")
    ("has a merge conflict:"
     . "^Abort merge$")
    ("has a dirty worktree:"
     . "^Discard changes$")
    ("^In repository "
     . "^Reset branch \\|^Delete remote [^,]+, re-create it with correct URL"))
  "A list of regexps, mapped to regexps.

Their CAR is tested against the prompt, and CDR is tested against the presented
option, and is used by `straight-vc-git--popup-raw' to select which option to
recommend.

It may not be obvious to users what they should do for some straight prompts,
so Doom will recommend the one that reverts a package back to its (or target)
original state.")


;; HACK Remove dired & magit options from prompt, since they're inaccessible in
;;      noninteractive sessions.
(advice-add #'straight-vc-git--popup-raw :override #'straight--popup-raw)

;; HACK Replace GUI popup prompts (which hang indefinitely in tty Emacs) with
;;      simple prompts.
(defadvice! doom--straight-fallback-to-y-or-n-prompt-a (orig-fn &optional prompt)
  :around #'straight-are-you-sure
  (or doom-auto-accept
      (if doom-interactive-p
          (funcall orig-fn prompt)
        (y-or-n-p (format! "%s" (or prompt ""))))))

(defun doom--straight-recommended-option-p (prompt option)
  (cl-loop for (prompt-re . opt-re) in doom--straight-discard-options
           if (string-match-p prompt-re prompt)
           return (string-match-p opt-re option)))

(defadvice! doom--straight-fallback-to-tty-prompt-a (orig-fn prompt actions)
  "Modifies straight to prompt on the terminal when in noninteractive sessions."
  :around #'straight--popup-raw
  (if doom-interactive-p
      (funcall orig-fn prompt actions)
    (let ((doom--straight-discard-options doom--straight-discard-options))
      ;; We can't intercept C-g, so no point displaying any options for this key
      ;; when C-c is the proper way to abort batch Emacs.
      (delq! "C-g" actions #'assoc)
      ;; HACK These are associated with opening dired or magit, which isn't
      ;;      possible in tty Emacs, so...
      (delq! "e" actions #'assoc)
      (delq! "g" actions #'assoc)
      (if doom-auto-discard
          (cl-loop with doom-auto-accept = t
                   for (_key desc func) in actions
                   when desc
                   when (doom--straight-recommended-option-p prompt desc)
                   return (funcall func))
        (print! (start "%s") (red prompt))
        (print-group!
         (terpri)
         (let (options)
           (print-group!
            (print! " 1) Abort")
            (cl-loop for (_key desc func) in actions
                     when desc
                     do (push func options)
                     and do
                     (print! "%2s) %s" (1+ (length options))
                             (if (doom--straight-recommended-option-p prompt desc)
                                 (progn
                                   (setq doom--straight-discard-options nil)
                                   (green (concat desc " (Recommended)")))
                               desc))))
           (terpri)
           (let* ((options
                   (cons (lambda ()
                           (let ((doom-output-indent 0))
                             (terpri)
                             (print! (warn "Aborted")))
                           (kill-emacs 1))
                         (nreverse options)))
                  (prompt
                   (format! "How to proceed? (%s) "
                            (mapconcat #'number-to-string
                                       (number-sequence 1 (length options))
                                       ", ")))
                  answer fn)
             (while (null (nth (setq answer (1- (read-number prompt)))
                               options))
               (print! (warn "%s is not a valid answer, try again.")
                       answer))
             (funcall (nth answer options)))))))))

(defadvice! doom--straight-respect-print-indent-a (args)
  "Indent straight progress messages to respect `doom-output-indent', so we
don't have to pass whitespace to `straight-use-package's fourth argument
everywhere we use it (and internally)."
  :filter-args #'straight-use-package
  (cl-destructuring-bind
      (melpa-style-recipe &optional no-clone no-build cause interactive)
      args
    (list melpa-style-recipe no-clone no-build
          (if (and (not cause)
                   (boundp 'doom-output-indent)
                   (> doom-output-indent 0))
              (make-string (1- (or doom-output-indent 1)) 32)
            cause)
          interactive)))


;;
;;; Entry point

(defcli! :doom
    ((help-p        ["-h" "--help"]  "Same as help command")
     (auto-accept-p ["-y" "--yes"]   "Auto-accept all confirmation prompts")
     (debug-p       ["-d" "--debug"] "Enables on verbose output")
     (doomdir       ["--doomdir"  dir] "Use the private module at DIR (e.g. ~/.doom.d)")
     (localdir      ["--localdir" dir] "Use DIR as your local storage directory")
     &optional command
     &rest args)
  "A command line interface for managing Doom Emacs.

Includes package management, diagnostics, unit tests, and byte-compilation.

This tool also makes it trivial to launch Emacs out of a different folder or
with a different private module."
  (condition-case e
      (with-output-to! doom-cli-log-file
        (catch 'exit
          (when (and (not (getenv "__DOOMRESTART"))
                     (or doomdir
                         localdir
                         debug-p
                         auto-accept-p))
            (when doomdir
              (setenv "DOOMDIR" (file-name-as-directory doomdir))
              (print! (info "DOOMDIR=%s") localdir))
            (when localdir
              (setenv "DOOMLOCALDIR" (file-name-as-directory localdir))
              (print! (info "DOOMLOCALDIR=%s") localdir))
            (when debug-p
              (setenv "DEBUG" "1")
              (print! (info "DEBUG=1")))
            (when auto-accept-p
              (setenv "YES" auto-accept-p)
              (print! (info "Confirmations auto-accept enabled")))
            (setenv "__DOOMRESTART" "1")
            (throw 'exit :restart))
          (when help-p
            (when command
              (push command args))
            (setq command "help"))
          (if (null command)
              (doom-cli-execute "help")
            (let ((start-time (current-time)))
              (run-hooks 'doom-cli-pre-hook)
              (when (apply #'doom-cli-execute command args)
                (run-hooks 'doom-cli-post-hook)
                (print! (success "Finished in %.4fs")
                        (float-time (time-subtract (current-time) start-time))))))))
    ;; TODO Not implemented yet
    (doom-cli-command-not-found-error
     (print! (error "Command 'doom %s' not recognized") (string-join (cdr e) " "))
     (print! "\nDid you mean one of these commands?")
     (apply #'doom-cli-execute "help" "--similar" (string-join (cdr e) " "))
     2)
    ;; TODO Not implemented yet
    (doom-cli-wrong-number-of-arguments-error
     (cl-destructuring-bind (route opt arg n d) (cdr e)
       (print! (error "doom %s: %S requires %d arguments, but %d given\n")
               (mapconcat #'symbol-name route " ") arg n d)
       (print-group!
        (apply #'doom-cli-execute "help" (mapcar #'symbol-name route))))
     3)
    ;; TODO Not implemented yet
    (doom-cli-unrecognized-option-error
     (let ((option (cadr e)))
       (print! (error "Unrecognized option: %S") option)
       (when (string-match "^--[^=]+=\\(.+\\)$" option)
         (print! "The %S syntax isn't supported. Use '%s %s' instead."
                 option (car (split-string option "="))
                 (match-string 1 option))))
     4)
    ;; TODO Not implemented yet
    (doom-cli-deprecated-error
     (cl-destructuring-bind (route . commands) (cdr e)
       (print! (warn "The 'doom %s' command was removed and replaced with:\n")
               (mapconcat #'symbol-name route " "))
       (print-group!
        (dolist (command commands)
          (print! (info "%s") command))))
     5)
    (user-error
     (print! (warn "%s") (cadr e))
     1)))


;;
;;; CLI Commands

(load! "cli/help")
(load! "cli/install")
(load! "cli/sync")
(load! "cli/env")
(load! "cli/upgrade")
(load! "cli/packages")
(load! "cli/autoloads")

(defcligroup! "Diagnostics"
  "For troubleshooting and diagnostics"
  (load! "cli/doctor")
  (load! "cli/debug")

  ;; Our tests are broken at the moment. Working on fixing them, but for now we
  ;; disable them:
  ;; (load! "cli/test")
  )

(defcligroup! "Compilation"
  "For compiling Doom and your config"
  (load! "cli/byte-compile"))

(defcligroup! "Utilities"
  "Conveniences for interacting with Doom externally"
  (defcli! run (&rest args)
    "Run Doom Emacs from bin/doom's parent directory.

All arguments are passed on to Emacs.

  doom run
  doom run -nw init.el

WARNING: this command exists for convenience and testing. Doom will suffer
additional overhead by being started this way. For the best performance, it is
best to run Doom out of ~/.emacs.d and ~/.doom.d."
    (throw 'exit (cons invocation-name args))))


;;
;;; Bootstrap

(doom-log "Initializing Doom CLI")

;; Use our own home-grown debugger to display and log errors + backtraces.
;; Control over its formatting is important, because Emacs produces
;; difficult-to-read debug information otherwise. By making its errors more
;; presentable (and storing them somewhere users can access them later) we go a
;; long way toward making it easier for users to write better bug reports.
(setq debugger #'doom-cli--debugger
      debug-on-error t
      debug-ignored-errors nil)

;; Clean slate for the next invocation
(delete-file doom-cli-log-file)
(delete-file doom-cli-log-error-file)

;; Create all our core directories to quell file errors
(mapc (doom-rpartial #'make-directory 'parents)
      (list doom-local-dir
            doom-etc-dir
            doom-cache-dir))

(load! doom-module-init-file doom-private-dir t)
(maphash (doom-module-loader doom-cli-file) doom-modules)
(load! doom-cli-file doom-private-dir t)

(provide 'core-cli)
;;; core-cli.el ends here<|MERGE_RESOLUTION|>--- conflicted
+++ resolved
@@ -3,16 +3,8 @@
 (load! "autoload/process")
 (load! "autoload/plist")
 (load! "autoload/files")
-<<<<<<< HEAD
-
-;; Create all our core directories to quell file errors
-(make-directory doom-local-dir 'parents)
-(make-directory doom-etc-dir 'parents)
-(make-directory doom-cache-dir 'parents)
-=======
-(load! "autoload/output")
+;; (load! "autoload/output")
 (require 'seq)
->>>>>>> ce2cabf0
 
 ;; Ensure straight and the bare minimum is ready to go
 (require 'core-vars)
@@ -42,214 +34,6 @@
 additional CLI commands, or reconfigure existing ones to better suit their
 purpose.")
 
-<<<<<<< HEAD
-=======
-(defvar doom-cli-log-file (concat doom-local-dir "doom.log")
-  "File to write the extended output to.")
-
-(defvar doom-cli-log-error-file (concat doom-local-dir "doom.error.log")
-  "File to write the last backtrace to.")
-
-(defvar doom--cli-commands (make-hash-table :test 'equal))
-(defvar doom--cli-groups (make-hash-table :test 'equal))
-(defvar doom--cli-group nil)
-
-(define-error 'doom-cli-error "There was an unexpected error" 'doom-error)
-(define-error 'doom-cli-command-not-found-error "Could not find that command" 'doom-cli-error)
-(define-error 'doom-cli-wrong-number-of-arguments-error "Wrong number of CLI arguments" 'doom-cli-error)
-(define-error 'doom-cli-unrecognized-option-error "Not a recognized option" 'doom-cli-error)
-(define-error 'doom-cli-deprecated-error "Command is deprecated" 'doom-cli-error)
-
-
-;;
-;;; CLI library
-
-(cl-defstruct
-    (doom-cli
-     (:constructor nil)
-     (:constructor
-      make-doom-cli
-      (name &key desc aliases optlist arglist plist fn
-            &aux
-            (optlist
-             (cl-loop for (symbol options desc) in optlist
-                      for ((_ . options) (_ . params))
-                      = (seq-group-by #'stringp options)
-                      collect
-                      (make-doom-cli-option :symbol symbol
-                                            :flags options
-                                            :args params
-                                            :desc desc))))))
-  (name nil :read-only t)
-  (desc "TODO")
-  aliases
-  optlist
-  arglist
-  plist
-  (fn (lambda (_) (print! "But nobody came!"))))
-
-(cl-defstruct doom-cli-option
-  (symbol)
-  (flags ())
-  (args ())
-  (desc "TODO"))
-
-(defun doom--cli-get-option (cli flag)
-  (cl-find-if (doom-partial #'member flag)
-              (doom-cli-optlist cli)
-              :key #'doom-cli-option-flags))
-
-(defun doom--cli-process (cli args)
-  (let* ((args (copy-sequence args))
-         (arglist (copy-sequence (doom-cli-arglist cli)))
-         (expected
-          (or (cl-position-if (doom-rpartial #'memq cl--lambda-list-keywords)
-                              arglist)
-              (length arglist)))
-         (got 0)
-         restvar
-         rest
-         alist)
-    (catch 'done
-      (while args
-        (let ((arg (pop args)))
-          (cond ((eq (car arglist) '&rest)
-                 (setq restvar (cadr arglist)
-                       rest (cons arg args))
-                 (throw 'done t))
-
-                ((string-match "^\\(--\\([a-zA-Z0-9][a-zA-Z0-9-_]*\\)\\)\\(?:=\\(.+\\)\\)?$" arg)
-                 (let* ((fullflag (match-string 1 arg))
-                        (opt (doom--cli-get-option cli fullflag)))
-                   (unless opt
-                     (user-error "Unrecognized switch %S" (concat "--" (match-string 2 arg))))
-                   (setf (alist-get (doom-cli-option-symbol opt) alist)
-                         (or (if (doom-cli-option-args opt)
-                                 (or (match-string 3 arg)
-                                     (pop args)
-                                     (user-error "%S expected an argument, but got none"
-                                                 fullflag))
-                               (if (match-string 3 arg)
-                                   (user-error "%S was not expecting an argument, but got %S"
-                                               fullflag (match-string 3 arg))
-                                 fullflag))))))
-
-                ((string-match "^\\(-\\([a-zA-Z0-9]+\\)\\)$" arg)
-                 (let ((fullflag (match-string 1 arg))
-                       (flag     (match-string 2 arg)))
-                   (dolist (switch (split-string flag "" t))
-                     (if-let (opt (doom--cli-get-option cli (concat "-" switch)))
-                         (setf (alist-get (doom-cli-option-symbol opt) alist)
-                               (if (doom-cli-option-args opt)
-                                   (or (pop args)
-                                       (user-error "%S expected an argument, but got none"
-                                                   fullflag))
-                                 fullflag))
-                       (user-error "Unrecognized switch %S" (concat "-" switch))))))
-
-                (arglist
-                 (cl-incf got)
-                 (let ((spec (pop arglist)))
-                   (when (eq spec '&optional)
-                     (setq spec (pop arglist)))
-                   (setf (alist-get spec alist) arg))
-                 (when (null arglist)
-                   (throw 'done t)))
-
-                (t
-                 (push arg args)
-                 (throw 'done t))))))
-    (when (< got expected)
-      (error "Expected %d arguments, got %d" expected got))
-    (when rest
-      (setf (alist-get restvar alist) rest))
-    alist))
-
-(defun doom-cli-get (command)
-  "Return a CLI object associated by COMMAND name (string)."
-  (cond ((null command) nil)
-        ((doom-cli-p command) command)
-        ((doom-cli-get
-          (gethash (cond ((symbolp command) command)
-                         ((stringp command) (intern command))
-                         (command))
-                   doom--cli-commands)))))
-
-(defun doom-cli-internal-p (cli)
-  "Return non-nil if CLI is an internal (non-public) command."
-  (string-prefix-p ":" (doom-cli-name cli)))
-
-(defun doom-cli-execute (command &rest args)
-  "Execute COMMAND (string) with ARGS (list of strings).
-
-Executes a cli defined with `defcli!' with the name or alias specified by
-COMMAND, and passes ARGS to it."
-  (if-let (cli (doom-cli-get command))
-      (funcall (doom-cli-fn cli)
-               (doom--cli-process cli (remq nil args)))
-    (user-error "Couldn't find any %S command" command)))
-
-(defmacro defcli! (name speclist &optional docstring &rest body)
-  "Defines a CLI command.
-
-COMMAND is a symbol or a list of symbols representing the aliases for this
-command. DOCSTRING is a string description; its first line should be short
-(under 60 characters), as it will be used as a summary for 'doom help'.
-
-SPECLIST is a specification for options and arguments, which can be a list
-specification for an option/switch in the following format:
-
-  (VAR [FLAGS... ARGS...] DESCRIPTION)
-
-Otherwise, SPECLIST accepts the same argument specifiers as `defun'.
-
-BODY will be run when this dispatcher is called."
-  (declare (indent 2) (doc-string 3))
-  (unless (stringp docstring)
-    (push docstring body)
-    (setq docstring "TODO"))
-  (let ((names (doom-enlist name))
-        (optlist (cl-remove-if-not #'listp speclist))
-        (arglist (cl-remove-if #'listp speclist))
-        (plist (cl-loop for (key val) on body by #'cddr
-                        if (keywordp key)
-                        nconc (list key val) into plist
-                        else return plist)))
-    `(let ((name ',(car names))
-           (aliases ',(cdr names))
-           (plist ',plist))
-       (when doom--cli-group
-         (setq plist (plist-put plist :group doom--cli-group)))
-       (puthash
-        name
-        (make-doom-cli (symbol-name name)
-                       :desc ,docstring
-                       :aliases (mapcar #'symbol-name aliases)
-                       :arglist ',arglist
-                       :optlist ',optlist
-                       :plist plist
-                       :fn
-                       (lambda (--alist--)
-                         (ignore --alist--)
-                         (let ,(cl-loop for opt in speclist
-                                        for optsym = (if (listp opt) (car opt) opt)
-                                        unless (memq optsym cl--lambda-list-keywords)
-                                        collect (list optsym `(cdr (assq ',optsym --alist--))))
-                           ,@body)))
-        doom--cli-commands)
-       (when aliases
-         (mapc (doom-rpartial #'puthash name doom--cli-commands)
-               aliases)))))
-
-(defmacro defcligroup! (name docstring &rest body)
-  "Declare all enclosed cli commands are part of the NAME group."
-  (declare (indent defun) (doc-string 2))
-  `(let ((doom--cli-group ,name))
-     (puthash doom--cli-group ,docstring doom--cli-groups)
-     ,@body))
-
-
->>>>>>> ce2cabf0
 ;;
 ;;; Debugger
 
