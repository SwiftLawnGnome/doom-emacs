--- conflicted
+++ resolved
@@ -258,14 +258,10 @@
   ;; which is unreliable and expensive with a lot of buffers open.
   (defun doom-auto-revert-buffer-h ()
     "Auto revert current buffer, if necessary."
-<<<<<<< HEAD
     (or auto-revert-mode (active-minibuffer-window)
-        (bound! (#'auto-revert-handler) (auto-revert-handler))))
-=======
-    (unless (or auto-revert-mode (active-minibuffer-window))
-      (let ((auto-revert-mode t))
-        (auto-revert-handler))))
->>>>>>> 4ad9b764
+        (bound! (#'auto-revert-handler)
+          (let ((auto-revert-mode t))
+            (auto-revert-handler)))))
 
   (defun doom-auto-revert-buffers-h ()
     "Auto revert stale buffers in visible windows, if necessary."
