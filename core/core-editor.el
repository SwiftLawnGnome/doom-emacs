--- conflicted
+++ resolved
@@ -402,16 +402,11 @@
 
 (use-package! better-jumper
   :hook (doom-first-input . better-jumper-mode)
-<<<<<<< HEAD
-  :commands
-  doom-set-jump-h better-jumper-jump-forward better-jumper-jump-backward
-=======
   :commands doom-set-jump-a doom-set-jump-maybe-a doom-set-jump-h
   :preface
   ;; REVIEW Suppress byte-compiler warning spawning a *Compile-Log* buffer at
   ;; startup. This can be removed once gilbertw1/better-jumper#2 is merged.
   (defvar better-jumper-local-mode nil)
->>>>>>> ce2cabf0
   :init
   (global-set-key [remap evil-jump-forward]  #'better-jumper-jump-forward)
   (global-set-key [remap evil-jump-backward] #'better-jumper-jump-backward)
