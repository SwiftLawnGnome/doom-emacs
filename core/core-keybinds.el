;;; core-keybinds.el -*- lexical-binding: t; -*-

;; A centralized keybinds system, integrated with `which-key' to preview
;; available keybindings. All built into one powerful macro: `map!'. If evil is
;; never loaded, then evil bindings set with `map!' are ignored (i.e. omitted
;; entirely for performance reasons).

(require 'core-vars)
(require 'general)
(eval-when-compile
  (require 'core-modules)
  (require 'use-package))

(declare-function general-def "general")
(declare-function general-unbind "general")
(declare-function doom-unquote "core-lib")
(declare-function general--extended-def-p "general")
(declare-function general--extract-def "general")
(declare-function general--normalize-extended-def "general")
(declare-function general-override-mode "general")
(declare-function which-key-prefix-then-key-order "which-key")
(declare-function which-key-setup-side-window-bottom "which-key")
(declare-function which-key-add-key-based-replacements "which-key")
(declare-function doom-keyword-name "core-lib")
(declare-function doom-enlist "core-lib")

(defvar doom-leader-key "SPC"
  "The leader prefix key for Evil users.")

(defvar doom-leader-alt-key "M-SPC"
  "An alternative leader prefix key, used for Insert and Emacs states, and for
non-evil users.")

(defvar doom-localleader-key "SPC m"
  "The localleader prefix key, for major-mode specific commands.")

(defvar doom-localleader-alt-key "M-SPC m"
  "The localleader prefix key, for major-mode specific commands. Used for Insert
and Emacs states, and for non-evil users.")

(defvar doom-leader-map (make-sparse-keymap)
  "An overriding keymap for <leader> keys.")


;;
;;; Keybind settings

(cond (IS-MAC
<<<<<<< HEAD
       (bound! (mac-command-modifier
                mac-option-modifier
                ns-command-modifier
                ns-option-modifier)
         (setq mac-command-modifier 'super
               mac-option-modifier  'meta
               ns-command-modifier  'super
               ns-option-modifier   'meta)))
=======
       (setq mac-command-modifier     'super
             mac-option-modifier      'meta
             ns-command-modifier      'super
             ns-option-modifier       'meta
             ns-right-option-modifier 'none))
>>>>>>> ce2cabf0
      (IS-WINDOWS
       (and (boundp 'w32-lwindow-modifier)
            (boundp 'w32-rwindow-modifier)
            (setq w32-lwindow-modifier 'super
                  w32-rwindow-modifier 'super))))


;;
;;; Universal, non-nuclear escape

;; `keyboard-quit' is too much of a nuclear option. I wanted an ESC/C-g to
;; do-what-I-mean. It serves four purposes (in order):
;;
;; 1. Quit active states; e.g. highlights, searches, snippets, iedit,
;;    multiple-cursors, recording macros, etc.
;; 2. Close popup windows remotely (if it is allowed to)
;; 3. Refresh buffer indicators, like git-gutter and flycheck
;; 4. Or fall back to `keyboard-quit'
;;
;; And it should do these things incrementally, rather than all at once. And it
;; shouldn't interfere with recording macros or the minibuffer. This may require
;; you press ESC/C-g two or three times on some occasions to reach
;; `keyboard-quit', but this is much more intuitive.

(defvar doom-escape-hook nil
  "A hook run when C-g is pressed (or ESC in normal mode, for evil users).

More specifically, when `doom/escape' is pressed. If any hook returns non-nil,
all hooks after it are ignored.")

(defun doom/escape ()
  "Run `doom-escape-hook'."
  (interactive)
  (cond ((minibuffer-window-active-p (minibuffer-window))
         ;; quit the minibuffer if open.
         (abort-recursive-edit))
        ;; Run all escape hooks. If any returns non-nil, then stop there.
        ((run-hook-with-args-until-success 'doom-escape-hook))
        ;; don't abort macros
        ((or defining-kbd-macro executing-kbd-macro) nil)
        ;; Back to the default
        ((keyboard-quit))))

(global-set-key [remap keyboard-quit] #'doom/escape)


;;
;;; General + leader/localleader keys

(use-package general
  :no-require t
  :config
  ;; Convenience aliases
  (defalias 'define-key! #'general-def)
  (defalias 'undefine-key! #'general-unbind)
  (put 'define-key! 'lisp-indent-function 0)
  (put 'undefine-key! 'lisp-indent-function 0))


;; HACK `map!' uses this instead of `define-leader-key!' because it consumes
;; 20-30% more startup time, so we reimplement it ourselves.
(defmacro doom--define-leader-key (&rest keys)
  (let (prefix forms wkforms)
    (while keys
      (let ((key (pop keys))
            (def (pop keys)))
        (if (keywordp key)
            (when (memq key '(:prefix :infix))
              (setq prefix def))
          (when prefix
            (setq key `(general--concat t ,prefix ,key)))
          (let* ((udef (cdr-safe (doom-unquote def)))
                 (bdef ;; (if (and (consp udef) ;; inlined, faster `general--extended-def-p'
                       ;;          (not (memq (car udef) '(closure function keymap menu-item)))
                       ;;          (let ((d udef))
                       ;;            (while (and (not (keywordp (car d)))
                       ;;                        (consp (setq d (cdr d)))))
                       ;;            (consp d)))
                       ;;     (general--extract-def (general--normalize-extended-def udef))
                       ;;   def)
                   (cond
                     ((not (and (consp udef) ;; inlined, faster `general--extended-def-p'
                                (not (memq (car udef) '(closure function keymap menu-item)))
                                (let ((d udef))
                                  (while (and (not (keywordp (car d)))
                                              (consp (setq d (cdr d)))))
                                  (consp d))))
                      def)
                     ;; inlined, faster `general--extract-def' + `general--normalize-extended-def'
                     ((plist-get (if (keywordp (car udef))
                                     udef
                                   (push :def udef))
                                 :ignore)
                      :ignore)
                     (t (cadr (or (plist-member udef :def)
                                  (plist-member udef :keymap)
                                  (plist-member udef :prefix-command)
                                  (plist-member udef :prefix-map)))))
                   ))
            (unless (eq bdef :ignore)
              (push `(define-key doom-leader-map (general--kbd ,key)
                       ,bdef)
                    forms))
            (when-let (desc (cadr (memq :which-key udef)))
              (prependq!
               wkforms `((which-key-add-key-based-replacements
                             (general--concat t doom-leader-alt-key ,key)
                             ,desc)
                         (which-key-add-key-based-replacements
                             (general--concat t doom-leader-key ,key)
                             ,desc))))))))
    (macroexp-progn
     (if wkforms
         (cons `(after! which-key
                  ,@(nreverse wkforms))
               (nreverse forms))
       (nreverse forms)))))

(defmacro define-leader-key! (&rest args)
  "Define <leader> keys.

Uses `general-define-key' under the hood, but does not support :states,
:wk-full-keys or :keymaps. Use `map!' for a more convenient interface.

See `doom-leader-key' and `doom-leader-alt-key' to change the leader prefix."
  `(general-define-key
    :states nil
    :wk-full-keys nil
    :keymaps 'doom-leader-map
    ,@args))

(defmacro define-localleader-key! (&rest args)
  "Define <localleader> key.

Uses `general-define-key' under the hood, but does not support :major-modes,
:states, :prefix or :non-normal-prefix. Use `map!' for a more convenient
interface.

See `doom-localleader-key' and `doom-localleader-alt-key' to change the
localleader prefix."
  (if (featurep 'evil)
      ;; :non-normal-prefix doesn't apply to non-evil sessions (only evil's
      ;; emacs state)
      `(general-define-key
        :states '(normal visual motion emacs insert)
        :major-modes t
        :prefix doom-localleader-key
        :non-normal-prefix doom-localleader-alt-key
        ,@args)
    `(general-define-key
      :major-modes t
      :prefix doom-localleader-alt-key
      ,@args)))

;; We use a prefix commands instead of general's :prefix/:non-normal-prefix
;; properties because general is incredibly slow binding keys en mass with them
;; in conjunction with :states -- an effective doubling of Doom's startup time!
(define-prefix-command 'doom/leader 'doom-leader-map)
(define-key doom-leader-map [override-state] 'all)

;; Bind `doom-leader-key' and `doom-leader-alt-key' as late as possible to give
;; the user a chance to modify them.
(add-hook! 'doom-after-init-modules-hook
  (defun doom-init-leader-keys-h ()
    "Bind `doom-leader-key' and `doom-leader-alt-key'."
    (let ((map general-override-mode-map))
      (if (and (featurep 'evil)
               (fboundp 'evil-define-key*))
          (progn
            (evil-define-key* '(normal visual motion) map (kbd doom-leader-key) 'doom/leader)
            (evil-define-key* '(emacs insert) map (kbd doom-leader-alt-key) 'doom/leader))
        (cond ((equal doom-leader-alt-key "C-c")
               (set-keymap-parent doom-leader-map mode-specific-map))
              ((equal doom-leader-alt-key "C-x")
               (set-keymap-parent doom-leader-map ctl-x-map)))
        (define-key map (kbd doom-leader-alt-key) 'doom/leader))
      (general-override-mode +1))))


;;
;;; Packages

(use-package! which-key
  :hook (doom-first-input . which-key-mode)
  :init
  :config
  (bound! (#'which-key-prefix-then-key-order)
    (setq which-key-sort-order #'which-key-prefix-then-key-order))
  (setq which-key-sort-uppercase-first nil
        which-key-add-column-padding 1
        which-key-max-display-columns nil
        which-key-min-display-lines 6
        which-key-side-window-slot -10)
  ;; general improvements to which-key readability
  (set-face-attribute 'which-key-local-map-description-face nil :weight 'bold)
  (bound! (#'which-key-setup-side-window-bottom)
    (which-key-setup-side-window-bottom))
  (setq-hook! 'which-key-init-buffer-hook line-spacing 3)

  (bound! (#'which-key-add-key-based-replacements)
    (which-key-add-key-based-replacements doom-leader-key "<leader>")
    (which-key-add-key-based-replacements doom-localleader-key "<localleader>")))


;;
;;; `map!' macro

(defvar doom-evil-state-alist
  '((?n . normal)
    (?v . visual)
    (?i . insert)
    (?e . emacs)
    (?o . operator)
    (?m . motion)
    (?r . replace)
    (?g . global))
  "A list of cons cells that map a letter to a evil state symbol.")

(defun doom--map-keyword-to-states (keyword)
  "Convert a KEYWORD into a list of evil state symbols.

For example, :nvi will map to (list 'normal 'visual 'insert). See
`doom-evil-state-alist' to customize this."
  (cl-loop for l across (doom-keyword-name keyword)
           if (assq l doom-evil-state-alist) collect (cdr it)
           else do (error "not a valid state: %s" l)))


;; specials
(defvar doom--map-forms nil)
(defvar doom--map-fn nil)
(defvar doom--map-batch-forms nil)
(defvar doom--map-state '(:dummy t))
(defvar doom--map-parent-state nil)
(defvar doom--map-evil-p nil)
(after! evil (setq doom--map-evil-p t))

(defun doom--map-process (rest)
  (let ((doom--map-fn doom--map-fn)
        doom--map-state
        doom--map-forms
        desc)
    (while rest
      (let ((key (pop rest)))
        (cond ((listp key)
               (doom--map-nested nil key))

              ((keywordp key)
               (pcase key
                 (:leader
                  (doom--map-commit)
                  (setq doom--map-fn 'doom--define-leader-key))
                 (:localleader
                  (doom--map-commit)
                  (setq doom--map-fn 'define-localleader-key!))
                 (:after
                  (doom--map-nested (list 'after! (pop rest)) rest)
                  (setq rest nil))
                 (:desc
                  (setq desc (pop rest)))
                 (:map
                  (doom--map-set :keymaps `(quote ,(doom-enlist (pop rest)))))
                 (:mode
                  (push (cl-loop for m in (doom-enlist (pop rest))
                                 collect (intern (concat (symbol-name m) "-map")))
                        rest)
                  (push :map rest))
                 ((or :when :unless)
                  (doom--map-nested (list (intern (doom-keyword-name key)) (pop rest)) rest)
                  (setq rest nil))
                 (:prefix-map
                  (cl-destructuring-bind (prefix . desc)
                      (doom-enlist (pop rest))
                    (let ((keymap (intern (format "doom-leader-%s-map" desc))))
                      (setq rest
                            (append (list :desc desc prefix keymap
                                          :prefix prefix)
                                    rest))
                      (push `(defvar ,keymap (make-sparse-keymap))
                            doom--map-forms))))
                 (:prefix
                  (cl-destructuring-bind (prefix . desc)
                      (doom-enlist (pop rest))
                    (doom--map-set (if doom--map-fn :infix :prefix)
                                   prefix)
                    (when (stringp desc)
                      (setq rest (append (list :desc desc "" nil) rest)))))
                 (:textobj
                  (let* ((key (pop rest))
                         (inner (pop rest))
                         (outer (pop rest)))
                    (push `(map! (:map evil-inner-text-objects-map ,key ,inner)
                                 (:map evil-outer-text-objects-map ,key ,outer))
                          doom--map-forms)))
                 (_
                  (condition-case _
                      (doom--map-def (pop rest) (pop rest)
                                     (doom--map-keyword-to-states key)
                                     desc)
                    (error
                     (error "Not a valid `map!' property: %s" key)))
                  (setq desc nil))))

              ((doom--map-def key (pop rest) nil desc)
               (setq desc nil)))))

    (doom--map-commit)
    (macroexp-progn (nreverse (delq nil doom--map-forms)))))

(defun doom--map-append-keys (prop)
  (let ((a (plist-get doom--map-parent-state prop))
        (b (plist-get doom--map-state prop)))
    (if (and a b)
        `(general--concat nil ,a ,b)
      (or a b))))

(defun doom--map-nested (wrapper rest)
  (doom--map-commit)
  (let ((doom--map-parent-state (doom--map-state)))
    (push (if wrapper
              (append wrapper (list (doom--map-process rest)))
            (doom--map-process rest))
          doom--map-forms)))

(defun doom--map-set (prop &optional value)
  (unless (equal (plist-get doom--map-state prop) value)
    (doom--map-commit))
  (setq doom--map-state (plist-put doom--map-state prop value)))

(defun doom--map-def (key def &optional states desc)
  (when (or (memq 'global states)
            (null states))
    (setq states (cons 'nil (delq 'global states))))
  (when desc
    (let (unquoted)
      (cond ((and (listp def)
                  (keywordp (car-safe (setq unquoted (doom-unquote def)))))
             (setq def (list 'quote (plist-put unquoted :which-key desc))))
            ((setq def (cons 'list
                             (if (and (equal key "")
                                      (null def))
                                 `(:ignore t :which-key ,desc)
                               (plist-put (general--normalize-extended-def def)
                                          :which-key desc))))))))
  (dolist (state states)
    (push (list key def)
          (alist-get state doom--map-batch-forms)))
  t)

(defun doom--map-commit ()
  (when doom--map-batch-forms
    (cl-loop with attrs = (doom--map-state)
             for (state . defs) in doom--map-batch-forms
             if (or doom--map-evil-p (not state))
             collect `(,(or doom--map-fn 'general-define-key)
                       ,@(if state `(:states ',state)) ,@attrs
                       ,@(mapcan #'identity (nreverse defs)))
             into forms
             finally do (push (macroexp-progn forms) doom--map-forms))
    (setq doom--map-batch-forms nil)))

(defun doom--map-state ()
  (let ((plist
         (append (list :prefix (doom--map-append-keys :prefix)
                       :infix  (doom--map-append-keys :infix)
                       :keymaps
                       (append (plist-get doom--map-parent-state :keymaps)
                               (plist-get doom--map-state :keymaps)))
                 doom--map-state
                 nil))
        newplist)
    (while plist
      (let ((key (pop plist))
            (val (pop plist)))
        (when (and val (not (plist-member newplist key)))
          (push val newplist)
          (push key newplist))))
    newplist))

;;
(defmacro map! (&rest rest)
  "A convenience macro for defining keybinds, powered by `general'.

If evil isn't loaded, evil-specific bindings are ignored.

States
  :n  normal
  :v  visual
  :i  insert
  :e  emacs
  :o  operator
  :m  motion
  :r  replace
  :g  global  (binds the key without evil `current-global-map')

  These can be combined in any order, e.g. :nvi will apply to normal, visual and
  insert mode. The state resets after the following key=>def pair. If states are
  omitted the keybind will be global (no emacs state; this is different from
  evil's Emacs state and will work in the absence of `evil-mode').

Properties
  :leader [...]                   an alias for (:prefix doom-leader-key ...)
  :localleader [...]              bind to localleader; requires a keymap
  :mode [MODE(s)] [...]           inner keybinds are applied to major MODE(s)
  :map [KEYMAP(s)] [...]          inner keybinds are applied to KEYMAP(S)
  :prefix [PREFIX] [...]          set keybind prefix for following keys. PREFIX
                                  can be a cons cell: (PREFIX . DESCRIPTION)
  :prefix-map [PREFIX] [...]      same as :prefix, but defines a prefix keymap
                                  where the following keys will be bound. DO NOT
                                  USE THIS IN YOUR PRIVATE CONFIG.
  :after [FEATURE] [...]          apply keybinds when [FEATURE] loads
  :textobj KEY INNER-FN OUTER-FN  define a text object keybind pair
  :when [CONDITION] [...]
  :unless [CONDITION] [...]

  Any of the above properties may be nested, so that they only apply to a
  certain group of keybinds."
  (doom--map-process rest))

(provide 'core-keybinds)
;;; core-keybinds.el ends here<|MERGE_RESOLUTION|>--- conflicted
+++ resolved
@@ -46,22 +46,16 @@
 ;;; Keybind settings
 
 (cond (IS-MAC
-<<<<<<< HEAD
        (bound! (mac-command-modifier
                 mac-option-modifier
                 ns-command-modifier
-                ns-option-modifier)
+                ns-option-modifier
+                ns-right-option-modifier)
          (setq mac-command-modifier 'super
                mac-option-modifier  'meta
                ns-command-modifier  'super
-               ns-option-modifier   'meta)))
-=======
-       (setq mac-command-modifier     'super
-             mac-option-modifier      'meta
-             ns-command-modifier      'super
-             ns-option-modifier       'meta
-             ns-right-option-modifier 'none))
->>>>>>> ce2cabf0
+               ns-option-modifier   'meta
+               ns-right-option-modifier 'none)))
       (IS-WINDOWS
        (and (boundp 'w32-lwindow-modifier)
             (boundp 'w32-rwindow-modifier)
