--- conflicted
+++ resolved
@@ -46,17 +46,14 @@
 ;;; Keybind settings
 
 (cond (IS-MAC
-<<<<<<< HEAD
-       (and (boundp 'mac-command-modifier)
-            (boundp 'mac-option-modifier)
-            (setq mac-command-modifier 'super
-                  mac-option-modifier  'meta)))
-=======
-       (setq mac-command-modifier 'super
-             mac-option-modifier  'meta
-             ns-command-modifier  'super
-             ns-option-modifier   'meta))
->>>>>>> 4ad9b764
+       (bound! (mac-command-modifier
+                mac-option-modifier
+                ns-command-modifier
+                ns-option-modifier)
+         (setq mac-command-modifier 'super
+               mac-option-modifier  'meta
+               ns-command-modifier  'super
+               ns-option-modifier   'meta)))
       (IS-WINDOWS
        (and (boundp 'w32-lwindow-modifier)
             (boundp 'w32-rwindow-modifier)
