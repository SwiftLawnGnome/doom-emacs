--- conflicted
+++ resolved
@@ -747,52 +747,10 @@
     (while (keywordp (car body))
       (push `(cons ,(pop body) (doom-enlist ,(pop body)))
             where-alist))
-<<<<<<< HEAD
-    `(when (fboundp ',symbol)
-       (dolist (targets (list ,@(nreverse where-alist)))
-         (dolist (target (cdr targets))
-           (advice-remove target #',symbol))))))
-=======
     `(dolist (targets (list ,@(nreverse where-alist)))
        (dolist (target (cdr targets))
          (advice-remove target #',symbol)))))
 
 
-;;
-;;; Backports
-
-(eval-when! (version< emacs-version "27.0.90")
-  ;; DEPRECATED Backported from Emacs 27
-  (defmacro setq-local (&rest pairs)
-    "Make variables in PAIRS buffer-local and assign them the corresponding values.
-
-PAIRS is a list of variable/value pairs.  For each variable, make
-it buffer-local and assign it the corresponding value.  The
-variables are literal symbols and should not be quoted.
-
-The second VALUE is not computed until after the first VARIABLE
-is set, and so on; each VALUE can use the new value of variables
-set earlier in the ‘setq-local’.  The return value of the
-‘setq-local’ form is the value of the last VALUE.
-
-\(fn [VARIABLE VALUE]...)"
-    (declare (debug setq))
-    (unless (zerop (mod (length pairs) 2))
-      (error "PAIRS must have an even number of variable/value members"))
-    (let ((expr nil))
-      (while pairs
-        (unless (symbolp (car pairs))
-          (error "Attempting to set a non-symbol: %s" (car pairs)))
-        ;; Can't use backquote here, it's too early in the bootstrap.
-        (setq expr
-              (cons
-               (list 'set
-                     (list 'make-local-variable (list 'quote (car pairs)))
-                     (car (cdr pairs)))
-               expr))
-        (setq pairs (cdr (cdr pairs))))
-      (macroexp-progn (nreverse expr)))))
->>>>>>> ae3a2fa8
-
 (provide 'core-lib)
 ;;; core-lib.el ends here