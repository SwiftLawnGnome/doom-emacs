;;; core-lib.el -*- lexical-binding: t; -*-

;;
;;; Helpers

(require 'macroexp)
(eval-when-compile
  (require 'pcase)
  (require 'inline))
(require 'core-vars)

(defun doom--resolve-hook-forms (hooks)
  "Converts a list of modes into a list of hook symbols.

If a mode is quoted, it is left as is. If the entire HOOKS list is quoted, the
list is returned as-is."
  (declare (pure t) (side-effect-free t))
  (let ((hook-list (doom-unquote hooks)))
    (unless (listp hook-list) (setq hook-list (list hook-list)))
    (if (eq (car-safe hooks) 'quote)
        hook-list
      (cl-loop for hook in hook-list
         if (eq (car-safe hook) 'quote)
         collect (cadr hook)
         else collect (intern (format "%s-hook" (symbol-name hook)))))))

(defun doom--setq-hook-fns (hooks rest &optional singles)
  (unless (or singles (= 0 (% (length rest) 2)))
    (signal 'wrong-number-of-arguments (list 'even (length rest))))
  (cl-loop with vars = (let ((args rest)
                             vars)
                         (while args
                           (push (if singles
                                     (list (pop args))
                                   (cons (pop args) (pop args)))
                                 vars))
                         (nreverse vars))
           for hook in (doom--resolve-hook-forms hooks)
           for mode = (string-remove-suffix "-hook" (symbol-name hook))
           append
           (cl-loop for (var . val) in vars
                    collect
                    (list var val hook
                          (intern (format "doom--setq-%s-for-%s-h"
                                          var mode))))))


;;
;;; Public library

(defun doom-unquote (exp)
  "Return EXP unquoted."
  (declare (pure t) (side-effect-free t))
  (while (memq (car-safe exp) '(quote function))
    (setq exp (cadr exp)))
  exp)

(defsubst doom-enlist (exp)
  "Return EXP wrapped in a list, or as-is if already a list."
  (declare (pure t) (side-effect-free error-free))
  (if (listp exp) exp (list exp)))

(defun doom-keyword-intern (str)
  "Converts STR (a string) into a keyword (`keywordp')."
  (declare (pure t) (side-effect-free t))
  (cl-check-type str string)
  (intern (concat ":" str)))

(defun doom-keyword-name (keyword)
  "Returns the string name of KEYWORD (`keywordp') minus the leading colon."
  (declare (pure t) (side-effect-free t))
  (cl-check-type keyword keyword)
  (substring (symbol-name keyword) 1))

(defmacro doom-log (format-string &rest args)
  "Log to *Messages* if `doom-debug-p' is on.
Does not interrupt the minibuffer if it is in use, but still logs to *Messages*.
Accepts the same arguments as `message'."
  `(when (bound-and-true-p doom-debug-p)
     (let ((inhibit-message (active-minibuffer-window)))
       (message
        ,(concat (propertize "DOOM " 'face 'font-lock-comment-face)
                 (when (bound-and-true-p doom--current-module)
                   (propertize
                    (format "[%s/%s] "
                            (doom-keyword-name (car doom--current-module))
                            (cdr doom--current-module))
                    'face 'warning))
                 format-string)
        ,@args))))

(defun doom-try-run-hook (hook)
  "Run HOOK (a hook function) with better error handling.
Meant to be used with `run-hook-wrapped'."
  (doom-log "Running doom hook: %s" hook)
  (condition-case e
      (funcall hook)
    ((debug error)
     (signal 'doom-hook-error (list hook e))))
  ;; return nil so `run-hook-wrapped' won't short circuit
  nil)

(defun doom-load-envvars-file (file &optional noerror)
  "Read and set envvars from FILE.
If NOERROR is non-nil, don't throw an error if the file doesn't exist or is
unreadable. Returns the names of envvars that were changed."
  (if (null (file-exists-p file))
      (unless noerror
        (signal 'file-error (list "No envvar file exists" file)))
    (when-let
        (env
         (with-temp-buffer
           (save-excursion
             (setq-local coding-system-for-read 'utf-8)
             (insert "\0\n") ; to prevent off-by-one
             (insert-file-contents file))
           (save-match-data
             (when (re-search-forward "\0\n *\\([^#= \n]*\\)=" nil t)
               (split-string (buffer-substring (match-beginning 1) (point-max))
                             "\0\n"
                             'omit-nulls)))))
      (setq-default
       process-environment
       (nconc (nreverse env)
              (default-value 'process-environment))
       exec-path
       (nconc (split-string (getenv "PATH") path-separator t)
              (list exec-directory))
       shell-file-name
       (or (getenv "SHELL")
           (default-value 'shell-file-name)))
      env)))

(defun doom-list* (elem &rest elems)
  "Return a new list with ELEM and ELEMS as elements, consed onto the last arg.

(doom-list* w x y z) == (cons w (cons x (cons y z)))"
  (declare (pure t) (side-effect-free error-free)
           (compiler-macro (lambda (_)
                             `(backquote-list* ,elem ,@elems))))
  (cond
    ((not elems) elem)
    ((not (cdr elems)) (cons elem (car elems)))
    (t (let* ((len (length elems))
              (last2 (nthcdr (- len 2) elems)))
         (setcdr last2 (cadr last2)))
       (cons elem elems))))


;;
;;; Functional library

(defalias 'doom-partial #'apply-partially)

(defun doom-rpartial (fn &rest args)
  "Return a function that is a partial application of FUN to right-hand ARGS.

ARGS is a list of the last N arguments to pass to FUN. The result is a new
function which does the same as FUN, except that the last N arguments are fixed
at the values with which this function was called."
  (declare (side-effect-free t))
  (lambda (&rest pre-args)
    (apply fn (nconc pre-args args))))

(defun doom-remove (predicate list)
  (declare (pure t) (side-effect-free t))
  (let ((result nil))
    (while list
      (unless (funcall predicate (car list))
        (push (car list) result))
      (setq list (cdr list)))
    (nreverse result)))

(defun doom-keep (predicate list)
  (declare (pure t) (side-effect-free t))
  (let ((result nil))
    (while list
      (when (funcall predicate (car list))
        (push (car list) result))
      (setq list (cdr list)))
    (nreverse result)))

;;
;;; Sugars

(defun dir! ()
  "Returns the directory of the emacs lisp file this macro is called from."
  (when-let (path (file!))
    (directory-file-name (file-name-directory path))))

(defun file! ()
  "Return the emacs lisp file this macro is called from."
  (cond ((bound-and-true-p byte-compile-current-file))
        (load-file-name)
        ((stringp (car-safe current-load-list))
         (car current-load-list))
        (buffer-file-name)
        ((error "Cannot get this file-path"))))

(defmacro letenv! (envvars &rest body)
  "Lexically bind ENVVARS in BODY, like `let' but for `process-environment'."
  (declare (indent 1))
  `(let ((process-environment (copy-sequence process-environment)))
     ,@(mapcar (lambda (var-val)
                 `(setenv ,(car var-val) ,(cadr var-val)))
               envvars)
     ,@body))

(defmacro letf! (bindings &rest body)
  "Temporarily rebind function and macros in BODY.

BINDINGS is either a) a list of, or a single, `defun' or `defmacro'-ish form, or
b) a list of (PLACE VALUE) bindings as `cl-letf*' would accept.

TYPE is either `defun' or `defmacro'. NAME is the name of the function. If an
original definition for NAME exists, it can be accessed as a lexical variable by
the same name, for use with `funcall' or `apply'. ARGLIST and BODY are as in
`defun'.

\(fn ((TYPE NAME ARGLIST &rest BODY) ...) BODY...)"
  (declare (indent 1))
  (setq body (macroexp-progn body))
  (when (memq (car bindings) '(defun defmacro))
    (setq bindings (list bindings)))
  (dolist (binding (reverse bindings) (macroexpand body))
    (let ((type (car binding))
          (rest (cdr binding)))
      (setq body (pcase type
                   (`defmacro `(cl-macrolet ((,@rest)) ,body))
                   (`defun `(cl-letf* ((,(car rest) (symbol-function #',(car rest)))
                                       ((symbol-function #',(car rest)) (lambda ,@(cdr rest))))
                              (ignore ,(car rest))
                              ,body))
                   (_ (when (eq (car-safe type) 'function)
                        (setq type (list 'symbol-function type)))
                      (list 'cl-letf (list (cons type rest)) body)))))))

(defmacro quiet! (&rest forms)
  "Run FORMS without generating any output.

This silences calls to `message', `load', `write-region' and anything that
writes to `standard-output'."
  `(if (bound-and-true-p doom-debug-p)
       (progn ,@forms)
     ,(if doom-interactive-p
          `(let ((inhibit-message t)
                 (save-silently t))
             (prog1 ,(macroexp-progn forms) (message "")))
        `(letf! ((standard-output (lambda (&rest _)))
                 (defun message (&rest _))
                 (defun load (file &optional noerror nomessage nosuffix must-suffix)
                   (ignore nomessage)
                   (funcall load file noerror t nosuffix must-suffix))
                 (defun write-region (start end filename &optional append visit lockname mustbenew)
                   (funcall write-region start end filename append
                            (or visit 'no-message) lockname mustbenew)))
           ,@forms))))

(defmacro eval-if! (cond then &rest body)
  "Expands to THEN if COND is non-nil, to BODY otherwise.
COND is checked at compile/expansion time, allowing BODY to be omitted entirely
when the elisp is byte-compiled. Use this for forms that contain expensive
macros that could safely be removed at compile time."
  (declare (indent 2))
  (if (eval cond)
      then
    (macroexp-progn body)))

(defmacro eval-when! (cond &rest body)
  "Expands to BODY if CONDITION is non-nil at compile/expansion time.
See `eval-if!' for details on this macro's purpose."
  (declare (indent 1))
  (when (eval cond)
    (macroexp-progn body)))


;;; Closure factories
(defmacro fn! (arglist &rest body)
  "Expands to (cl-function (lambda ARGLIST BODY...))"
  (declare (indent 1) (doc-string 1))
  `(cl-function (lambda ,arglist ,@body)))

(defmacro cmd! (&rest body)
  "Expands to (lambda () (interactive) ,@body).
A factory for quickly producing interaction commands, particularly for keybinds
or aliases."
  (declare (doc-string 1))
  `(lambda (&rest _) (interactive) ,@body))

(defmacro cmd!! (command &optional cmd-prefix-arg &rest args)
  "Expands to a closure that interactively calls COMMAND with ARGS.
A factory for quickly producing interactive, prefixed commands for keybinds or
aliases."
  (declare (doc-string 1) (pure t) (side-effect-free t))
  `(lambda (arg &rest _)
     (interactive "P")
     (let ((current-prefix-arg (or ,cmd-prefix-arg arg)))
       (,(if args
             'funcall-interactively
           'call-interactively)
         ,command ,@args))))

(defmacro cmds! (&rest branches)
  "Expands to a `menu-item' dispatcher for keybinds."
  (declare (doc-string 1))
  (let ((docstring (if (stringp (car branches)) (pop branches) ""))
        fallback)
    (when (cl-oddp (length branches))
      (setq fallback (car (last branches))
            branches (butlast branches)))
    `(general-predicate-dispatch ,fallback
       :docstring ,docstring
       ,@branches)))

;; For backwards compatibility
(defalias 'λ! 'cmd!)
(defalias 'λ!! 'cmd!!)
;; DEPRECATED These have been superseded by `cmd!' and `cmd!!'
(define-obsolete-function-alias 'lambda! 'cmd! "3.0.0")
(define-obsolete-function-alias 'lambda!! 'cmd!! "3.0.0")


;;; Mutation
(defmacro appendq! (sym &rest lists)
  "Append LISTS to SYM in place."
  `(setq ,sym (append ,sym ,@lists)))

(defmacro setq! (&rest settings)
  "A stripped-down `customize-set-variable' with the syntax of `setq'.

This can be used as a drop-in replacement for `setq'. Particularly when you know
a variable has a custom setter (a :set property in its `defcustom' declaration).
This triggers setters. `setq' does not."
  (macroexp-progn
   (cl-loop for (var val) on settings by 'cddr
            collect `(funcall (or (get ',var 'custom-set) #'set)
                              ',var ,val))))

(defmacro delq! (elt list &optional fetcher)
  "`delq' ELT from LIST in-place.

If FETCHER is a function, ELT is used as the key in LIST (an alist)."
  `(setq ,list
         (delq ,(if fetcher
                    `(funcall ,fetcher ,elt ,list)
                  elt)
               ,list)))

(defmacro pushnew! (place &rest values)
  "Push VALUES sequentially into PLACE, if they aren't already present.
This is a variadic `cl-pushnew'."
  (if (not values)
      place
    (gv-letplace (getter setter) place
      (let ((res getter))
        (while values
          (setq res `(cl-adjoin ,(pop values) ,res :test #'equal)))
        (funcall setter res)))))

(defmacro prependq! (sym &rest lists)
  "Prepend LISTS to SYM in place."
  `(setq ,sym (append ,@lists ,sym)))

;;; Loading
(defmacro add-load-path! (&rest dirs)
  "Add DIRS to `load-path', relative to the current file.
The current file is the file from which `add-to-load-path!' is used."
  (let ((s (gensym "dir")))
    `(let ((default-directory ,(dir!))
           file-name-handler-alist)
       ,@(mapcar (lambda (dir)
                   `(let ((,s (expand-file-name ,dir)))
                      (unless (member ,s load-path) (push ,s load-path))))
                 (delete-dups (copy-sequence dirs))))))

(defmacro after! (package &rest body)
  "Evaluate BODY after PACKAGE have loaded.

PACKAGE is a symbol or list of them. These are package names, not modes,
functions or variables. It can be:

- An unquoted package symbol (the name of a package)
    (after! helm BODY...)
- An unquoted list of package symbols (i.e. BODY is evaluated once both magit
  and git-gutter have loaded)
    (after! (magit git-gutter) BODY...)
- An unquoted, nested list of compound package lists, using any combination of
  :or/:any and :and/:all
    (after! (:or package-a package-b ...)  BODY...)
    (after! (:and package-a package-b ...) BODY...)
    (after! (:and package-a (:or package-b package-c) ...) BODY...)
  Without :or/:any/:and/:all, :and/:all are implied.

This is a wrapper around `eval-after-load' that:

1. Suppresses warnings for disabled packages at compile-time
2. No-ops for package that are disabled by the user (via `package!')
3. Supports compound package statements (see below)
4. Prevents eager expansion pulling in autoloaded macros all at once"
  (declare (indent 1) (debug t))
  ;; (if (symbolp package)
  ;;     (unless (memq package (bound-and-true-p doom-disabled-packages))
  ;;       (list (if (or (not (bound-and-true-p byte-compile-current-file))
  ;;                     (require package nil 'noerror))
  ;;                 'progn
  ;;               'with-no-warnings)
  ;;             (let ((body (macroexp-progn body)))
  ;;               `(if (featurep ',package)
  ;;                    ,body
  ;;                  ;; We intentionally avoid `with-eval-after-load' to prevent
  ;;                  ;; eager macro expansion from pulling (or failing to pull) in
  ;;                  ;; autoloaded macros/packages.
  ;;                  (eval-after-load ',package ',body)))))
  ;;   (let ((p (car package)))
  ;;     (cond ((not (keywordp p))
  ;;            `(after! (:and ,@package) ,@body))
  ;;           ((memq p '(:or :any))
  ;;            (macroexp-progn
  ;;             (cl-loop for next in (cdr package)
  ;;                      collect `(after! ,next ,@body))))
  ;;           ((memq p '(:and :all))
  ;;            (dolist (next (cdr package))
  ;;              (setq body `((after! ,next ,@body))))
  ;;            (car body)))))

  ;; NOTE doing it this convoluted way prevents large chunks of code being
  ;; duplicated in complex PACKAGE specs
  (let (_) ;; this is `dlet' in emacs 28
    (defvar doom--after-func)
    (letrec ((doom--after-func `(lambda () ,@body))
             (letbs nil)
             (recurse
              (lambda (package)
                (if (or (stringp package) (symbolp package))
                    (unless (memq package doom-disabled-packages)
                      `((eval-after-load ',package ,doom--after-func)))
                  (let ((doom--after-func doom--after-func)
                        (p (if (keywordp (car package)) (pop package) :and)))
                    (cond
                      ((not (cdr package)) (funcall recurse (car package)))
                      ((memq p '(:or :any))
                       (unless (symbolp doom--after-func)
                         (let ((s (gensym "thunk")))
                           (push (list s doom--after-func) letbs)
                           (setq doom--after-func s)))
                       (mapcan recurse package))
                      ((memq p '(:and :all))
                       (dolist (next (reverse (cdr package)))
                         (setq doom--after-func
                               `(lambda () ,@(funcall recurse next))))
                       (funcall recurse (car package))))))))
             (eb (macroexp-progn (funcall recurse package))))
      (macroexp-let* (nreverse letbs) eb))))

(defun doom--handle-load-error (e target path)
  (let* ((source (file-name-sans-extension target))
         (err nil)
         (dir nil))
    (cond
      ((not (featurep 'core))
       (setq err 'error)
       (setq dir (file-name-directory path)))
      ((file-in-directory-p source doom-core-dir)
       (setq err 'doom-error)
       (setq dir doom-core-dir))
      ((file-in-directory-p source doom-private-dir)
       (setq err 'doom-private-error)
       (setq dir doom-private-dir))
      (t (setq err 'doom-module-error)
         (setq dir doom-emacs-dir)))
    (signal err (list (file-relative-name (concat source ".el") dir) e))))

(defmacro load! (filename &optional path noerror)
  "Load a file relative to the current executing file (`load-file-name').

FILENAME is either a file path string or a form that should evaluate to such a
string at run time. PATH is where to look for the file (a string representing a
directory path). If omitted, the lookup is relative to either `load-file-name',
`byte-compile-current-file' or `buffer-file-name' (checked in that order).

If NOERROR is non-nil, don't throw an error if the file doesn't exist."
  (let* ((path (or path
                   (dir!)
                   (error "Could not detect path to look for '%s' in"
                          filename)))
         (file (if path
                  `(expand-file-name ,filename ,path)
                filename)))
    `(condition-case-unless-debug e
         (let (file-name-handler-alist)
           (load ,file ,noerror 'nomessage))
       (doom-error (signal (car e) (cdr e)))
       (error (doom--handle-load-error e ,file ,path)))))

(defmacro defer-until! (condition &rest body)
  "Run BODY when CONDITION is true (checks on `after-load-functions'). Meant to
serve as a predicated alternative to `after!'."
  (declare (indent defun) (debug t))
  `(if ,condition
       (progn ,@body)
     ,(let ((fn (intern (format "doom--delay-form-%s-h" (sxhash (cons condition body))))))
        `(progn
           (fset ',fn (lambda (&rest args)
                        (when ,(or condition t)
                          (remove-hook 'after-load-functions #',fn)
                          (unintern ',fn nil)
                          (ignore args)
                          ,@body)))
           (put ',fn 'permanent-local-hook t)
           (add-hook 'after-load-functions #',fn)))))

(defmacro bound! (things &rest body)
  "Evaluates body after checking that each of FNS is `fboundp'.
If any are not, a `void-function' error is signalled. This is to
avoid \"not known to be defined\" and \"may not be defined at
runtime\" compiler warnings."
  (declare (indent 1))
  (setq body (macroexp-progn body))
  ;; no point if not compiling
  (when (bound-and-true-p byte-compile-current-file)
    (let (bound-check error-cond)
      (dolist (thing (reverse things))
        (if (eq (car-safe thing) 'function)
            (setq bound-check 'fboundp
                  error-cond 'void-function
                  thing (cadr thing))
          (setq bound-check 'boundp
                error-cond 'void-variable))
        (setq body `(if (,bound-check ',thing)
                        ,body
                      (signal ',error-cond '(,thing)))))))
  body)

(defmacro defer-feature! (feature &rest fns)
  "Pretend FEATURE hasn't been loaded yet, until FEATURE-hook or FN runs.

Some packages (like `elisp-mode' and `lisp-mode') are loaded immediately at
startup, which will prematurely trigger `after!' (and `with-eval-after-load')
blocks. To get around this we make Emacs believe FEATURE hasn't been loaded yet,
then wait until FEATURE-hook (or MODE-hook, if FN is provided) is triggered to
reverse this and trigger `after!' blocks at a more reasonable time."
  (let ((advice-fn (intern (format "doom--defer-feature-%s-a" feature))))
    `(progn
       (delq! ',feature features)
       (defadvice! ,advice-fn (&rest _)
         :before ',fns
         ;; Some plugins (like yasnippet) will invoke a fn early to parse
         ;; code, which would prematurely trigger this. In those cases, well
         ;; behaved plugins will use `delay-mode-hooks', which we can check for:
         (unless delay-mode-hooks
           ;; ...Otherwise, announce to the world this package has been loaded,
           ;; so `after!' handlers can react.
           (provide ',feature)
           (dolist (fn ',fns)
             (advice-remove fn #',advice-fn)))))))


;;; Hooks
(defvar doom--transient-counter 0)
(defmacro add-transient-hook! (hook-or-function &rest forms)
  "Attaches a self-removing function to HOOK-OR-FUNCTION.

FORMS are evaluated once, when that function/hook is first invoked, then never
again.

HOOK-OR-FUNCTION can be a quoted hook or a sharp-quoted function (which will be
advised)."
  (declare (indent 1))
  (let ((append (if (eq (car forms) :after) (pop forms)))
        ;; Avoid `make-symbol' and `gensym' here because an interned symbol is
        ;; easier to debug in backtraces (and is visible to `describe-function')
        (fn (intern (format "doom--transient-%d-h" (cl-incf doom--transient-counter)))))
    ;; `(let ((sym ,hook-or-function))
    ;;    (defun ,fn (&rest _)
    ;;      ,(format "Transient hook for %S" (doom-unquote hook-or-function))
    ;;      ,@forms
    ;;      (let ((sym ,hook-or-function))
    ;;        (cond ((functionp sym) (advice-remove sym #',fn))
    ;;              ((symbolp sym)   (remove-hook sym #',fn))))
    ;;      (unintern ',fn nil))
    ;;    (cond ((functionp sym)
    ;;           (advice-add ,hook-or-function ,(if append :after :before) #',fn))
    ;;          ((symbolp sym)
    ;;           (put ',fn 'permanent-local-hook t)
    ;;           (add-hook sym #',fn ,append))))
    ;; NOTE in the 99% case where HOOK-OR-FUNCTION is a constant, avoid let to
    ;; allow this to be a toplevel form
    (macroexp-let2 nil sym hook-or-function
      `(progn
         (defun ,fn (&rest _)
           ,(format "Transient hook for %S" (doom-unquote hook-or-function))
           ,@forms
           (cond ((functionp ,sym) (advice-remove ,sym #',fn))
                 ((symbolp ,sym)   (remove-hook ,sym #',fn)))
           (unintern ',fn nil))
         (cond
           ((functionp ,sym)
            (advice-add ,hook-or-function ,(if append :after :before) ',fn))
           ((symbolp ,sym)
            (put ',fn 'permanent-local-hook t)
            (add-hook ,sym ',fn ,append)))))))

(defmacro add-hook-trigger! (hook-var &rest targets)
  "TODO"
  `(let ((fn (intern (format "%s-h" ,hook-var))))
<<<<<<< HEAD
     (fset fn (lambda (&rest _)
                (run-hook-wrapped ,hook-var #'doom-try-run-hook)
                (set ,hook-var nil)))
=======
     (fset
      fn (lambda (&rest _)
           (when after-init-time
             (run-hook-wrapped ,hook-var #'doom-try-run-hook)
             (set ,hook-var nil))))
>>>>>>> adff1aa6
     (put ,hook-var 'permanent-local t)
     (dolist (on (list ,@targets))
       (if (functionp on)
           (advice-add on :before fn)
         (add-hook on fn)))))

(defmacro add-hook! (hooks &rest rest)
  "A convenience macro for adding N functions to M hooks.

This macro accepts, in order:

  1. The mode(s) or hook(s) to add to. This is either an unquoted mode, an
     unquoted list of modes, a quoted hook variable or a quoted list of hook
     variables.
  2. Optional properties :local and/or :append, which will make the hook
     buffer-local or append to the list of hooks (respectively),
  3. The function(s) to be added: this can be one function, a quoted list
     thereof, a list of `defun's, or body forms (implicitly wrapped in a
     lambda).

\(fn HOOKS [:append :local] FUNCTIONS)"
  (declare (debug t)
           (indent (lambda (indent-point state)
                     (goto-char indent-point)
                     (when (looking-at-p "\\s-*(")
                       (lisp-indent-defform state indent-point)))))
  (let* ((hook-forms (doom--resolve-hook-forms hooks))
         (func-forms ())
         (defn-forms ())
         append-p
         local-p
         remove-p
         forms)
    (while (keywordp (car rest))
      (pcase (pop rest)
        (:append (setq append-p t))
        (:local  (setq local-p t))
        (:remove (setq remove-p t))))
    (let ((first (car-safe (car rest))))
      (cond ((null first)
             (setq func-forms rest))

            ((eq first 'defun)
             (setq func-forms (mapcar #'cadr rest)
                   defn-forms rest))

            ((memq first '(quote function))
             (setq func-forms
                   (if (cdr rest)
                       (mapcar #'doom-unquote rest)
                     (doom-enlist (doom-unquote (car rest))))))

            ((setq func-forms (list `(lambda (&rest _) ,@rest)))))
      (dolist (hook hook-forms)
        (dolist (func func-forms)
          (push (if remove-p
                    `(remove-hook ',hook #',func ,local-p)
                  `(add-hook ',hook #',func ,append-p ,local-p))
                forms)))
      (macroexp-progn
       (append defn-forms
               (if append-p
                   (nreverse forms)
                 forms))))))

(defmacro remove-hook! (hooks &rest rest)
  "A convenience macro for removing N functions from M hooks.

Takes the same arguments as `add-hook!'.

If N and M = 1, there's no benefit to using this macro over `remove-hook'.

\(fn HOOKS [:append :local] FUNCTIONS)"
  (declare (indent defun) (debug t))
  `(add-hook! ,hooks :remove ,@rest))

(defmacro setq-hook! (hooks &rest var-vals)
  "Sets buffer-local variables on HOOKS.

\(fn HOOKS &rest [SYM VAL]...)"
  (declare (indent 1))
  (macroexp-progn
   (cl-loop for (var val hook fn) in (doom--setq-hook-fns hooks var-vals)
      collect `(defun ,fn (&rest _)
                 ,(format "%s = %s" var (pp-to-string val))
                 (setq-local ,var ,val))
      collect `(when (fboundp ',fn)         ;; satisfy compiler
                 (remove-hook ',hook #',fn) ; ensure set order
                 (add-hook ',hook #',fn)))))

(defmacro unsetq-hook! (hooks &rest vars)
  "Unbind setq hooks on HOOKS for VARS.

\(fn HOOKS &rest [SYM VAL]...)"
  (declare (indent 1))
  (macroexp-progn
   (cl-loop
      for (_var _val hook fn)
      in (doom--setq-hook-fns hooks vars 'singles)
      collect `(remove-hook ',hook ',fn))))


;;; Definers
(defmacro defadvice! (symbol arglist &optional docstring &rest body)
  "Define an advice called SYMBOL and add it to PLACES.

ARGLIST is as in `defun'. WHERE is a keyword as passed to `advice-add', and
PLACE is the function to which to add the advice, like in `advice-add'.
DOCSTRING and BODY are as in `defun'.

\(fn SYMBOL ARGLIST &optional DOCSTRING &rest [WHERE PLACES...] BODY\)"
  (declare (doc-string 3) (indent defun))
  (unless (stringp docstring)
    (push docstring body)
    (setq docstring nil))
  (let (where-alist)
    (while (keywordp (car body))
      (push `(cons ,(pop body) (doom-enlist ,(pop body)))
            where-alist))
    `(progn
       (defun ,symbol ,arglist ,docstring ,@body)
       (dolist (targets (list ,@(nreverse where-alist)))
         (dolist (target (cdr targets))
           (advice-add target (car targets) ',symbol))))))

(defmacro undefadvice! (symbol _arglist &optional docstring &rest body)
  "Undefine an advice called SYMBOL.

This has the same signature as `defadvice!' an exists as an easy undefiner when
testing advice (when combined with `rotate-text').

\(fn SYMBOL ARGLIST &optional DOCSTRING &rest [WHERE PLACES...] BODY\)"
  (declare (doc-string 3) (indent defun))
  (let (where-alist)
    (unless (stringp docstring)
      (push docstring body))
    (while (keywordp (car body))
      (push `(cons ,(pop body) (doom-enlist ,(pop body)))
            where-alist))
    `(dolist (targets (list ,@(nreverse where-alist)))
       (dolist (target (cdr targets))
         (advice-remove target #',symbol)))))


(provide 'core-lib)
;;; core-lib.el ends here<|MERGE_RESOLUTION|>--- conflicted
+++ resolved
@@ -603,17 +603,11 @@
 (defmacro add-hook-trigger! (hook-var &rest targets)
   "TODO"
   `(let ((fn (intern (format "%s-h" ,hook-var))))
-<<<<<<< HEAD
-     (fset fn (lambda (&rest _)
-                (run-hook-wrapped ,hook-var #'doom-try-run-hook)
-                (set ,hook-var nil)))
-=======
      (fset
       fn (lambda (&rest _)
            (when after-init-time
              (run-hook-wrapped ,hook-var #'doom-try-run-hook)
              (set ,hook-var nil))))
->>>>>>> adff1aa6
      (put ,hook-var 'permanent-local t)
      (dolist (on (list ,@targets))
        (if (functionp on)
