--- conflicted
+++ resolved
@@ -1,6 +1,5 @@
 ;;; core-projects.el -*- lexical-binding: t; -*-
 
-<<<<<<< HEAD
 (eval-and-compile
   (require 'core-modules)
   (require 'core-lib)
@@ -24,10 +23,7 @@
 (declare-function doom--projectile-default-generic-command-a "core-projects")
 (declare-function doom-cleanup-project-cache-h "core-projects")
 
-(defvar doom-projectile-cache-limit 25000
-=======
 (defvar doom-projectile-cache-limit 10000
->>>>>>> 00a8f750
   "If any project cache surpasses this many files it is purged when quitting
 Emacs.")
 
@@ -138,7 +134,7 @@
       (when (and (bound-and-true-p projectile-projects-cache)
                  projectile-enable-caching
                  doom-interactive-p)
-<<<<<<< HEAD
+        (projectile-cleanup-known-projects)
         (cl-loop
            with blacklist = (mapcar #'file-truename doom-projectile-cache-blacklist)
            for proot being the hash-keys of projectile-projects-cache
@@ -153,21 +149,6 @@
            and do (remhash proot projectile-projects-cache)
            and do (remhash proot projectile-projects-cache-time)
            and do (remhash proot projectile-project-type-cache))
-=======
-        (projectile-cleanup-known-projects)
-        (cl-loop with blacklist = (mapcar #'file-truename doom-projectile-cache-blacklist)
-                 for proot in (hash-table-keys projectile-projects-cache)
-                 if (or (not (stringp proot))
-                        (>= (length (gethash proot projectile-projects-cache))
-                            doom-projectile-cache-limit)
-                        (member (substring proot 0 -1) blacklist)
-                        (and doom-projectile-cache-purge-non-projects
-                             (not (doom-project-p proot))))
-                 do (doom-log "Removed %S from projectile cache" proot)
-                 and do (remhash proot projectile-projects-cache)
-                 and do (remhash proot projectile-projects-cache-time)
-                 and do (remhash proot projectile-project-type-cache))
->>>>>>> 00a8f750
         (projectile-serialize-cache))))
 
   ;; It breaks projectile's project root resolution if HOME is a project (e.g.
