;;; core-ui.el -*- lexical-binding: t; -*-

(require 'core-vars)
(require 'core-lib)
(eval-when-compile
  (require 'core-modules)
  (require 'use-package)
  (autoload 'doom-real-buffer-p "buffers")
  (autoload 'doom-fallback-buffer "buffers")
  (autoload 'doom-quit-p "ui"))

(defvar ansi-color-for-comint-mode)
(defvar whitespace-mode)
(defvar image-animate-loop)
(defvar rainbow-delimiters-max-face-count)
(defvar comint-prompt-read-only)
(defvar compilation-always-kill)
(defvar compilation-scroll-output)
(defvar ediff-diff-options)
(defvar ediff-split-window-function)
(defvar ediff-window-setup-function)
(declare-function doom-real-buffer-list "buffers")
(declare-function doom-visible-buffers "buffers")
(declare-function doom/delete-frame-with-prompt "ui")
(declare-function doom-apply-ansi-color-to-compilation-buffer-h "ui")
(declare-function ediff-setup-windows-plain "ediff")
(declare-function doom-ediff-save-wconf-h "core-ui")
(declare-function doom-ediff-restore-wconf-h "core-ui")
(declare-function doom-disable-hl-line-h "core-ui")
(declare-function doom-enable-hl-line-maybe-h "core-ui")
(declare-function hide-mode-line-mode "hide-mode-line")
(declare-function doom-disable-whitespace-mode-in-childframes-a "core-ui")

;;
;;; Variables

(defvar doom-init-theme-p nil
  "If non-nil, a theme has been loaded.")

(defvar doom-theme nil
  "A symbol representing the Emacs theme to load at startup.

This is changed by `load-theme'.")

(defvar doom-font nil
  "The default font to use.
Must be a `font-spec', a font object, an XFT font string, or an XLFD string.

This affects the `default' and `fixed-pitch' faces.

Examples:
  (setq doom-font (font-spec :family \"Fira Mono\" :size 12))
  (setq doom-font \"Terminus (TTF):pixelsize=12:antialias=off\")")

(defvar doom-variable-pitch-font nil
  "The default font to use for variable-pitch text.
Must be a `font-spec', a font object, an XFT font string, or an XLFD string. See
`doom-font' for examples.

An omitted font size means to inherit `doom-font''s size.")

(defvar doom-serif-font nil
  "The default font to use for the `fixed-pitch-serif' face.
Must be a `font-spec', a font object, an XFT font string, or an XLFD string. See
`doom-font' for examples.

An omitted font size means to inherit `doom-font''s size.")

(defvar doom-unicode-font
  (if IS-MAC
      (font-spec :family "Apple Color Emoji")
    (font-spec :family "Symbola"))
  "Fallback font for Unicode glyphs.
Must be a `font-spec', a font object, an XFT font string, or an XLFD string. See
`doom-font' for examples.

The defaults on macOS and Linux are Apple Color Emoji and Symbola, respectively.

An omitted font size means to inherit `doom-font''s size.")

(defvar doom-unicode-extra-fonts nil
  "Fonts to inject into the Unicode charset before `doom-unicode-font'.")


;;
;;; Custom hooks

(defvar doom-init-ui-hook nil
  "List of hooks to run when the UI has been initialized.")

(defvar doom-load-theme-hook nil
  "Hook run after the theme is loaded with `load-theme' or reloaded with
`doom/reload-theme'.")

(defvar doom-switch-buffer-hook nil
  "A list of hooks run after changing the current buffer.")

(defvar doom-switch-window-hook nil
  "A list of hooks run after changing the focused windows.")

(defvar doom-switch-frame-hook nil
  "A list of hooks run after changing the focused frame.")

(defvar doom-inhibit-switch-buffer-hooks nil
  "Letvar for inhibiting `doom-switch-buffer-hook'. Do not set this directly.")
(defvar doom-inhibit-switch-window-hooks nil
  "Letvar for inhibiting `doom-switch-window-hook'. Do not set this directly.")
(defvar doom-inhibit-switch-frame-hooks nil
  "Letvar for inhibiting `doom-switch-frame-hook'. Do not set this directly.")

(defvar doom--last-window nil)
(defvar doom--last-frame nil)

(defun doom-run-switch-window-hooks-h ()
  (unless (or doom-inhibit-switch-window-hooks
              (eq doom--last-window (selected-window))
              (minibufferp))
    (let ((gc-cons-threshold most-positive-fixnum)
          (doom-inhibit-switch-window-hooks t)
          (inhibit-redisplay t))
      (run-hooks 'doom-switch-window-hook)
      (setq doom--last-window (selected-window)))))

(defun doom-run-switch-frame-hooks-h (&rest _)
  (unless (or doom-inhibit-switch-frame-hooks
              (eq doom--last-frame (selected-frame))
              (frame-parameter nil 'parent-frame))
    (let ((gc-cons-threshold most-positive-fixnum)
          (doom-inhibit-switch-frame-hooks t))
      (run-hooks 'doom-switch-frame-hook)
      (setq doom--last-frame (selected-frame)))))

(defun doom-run-switch-buffer-hooks-a (orig-fn buffer-or-name &rest args)
  (if (or doom-inhibit-switch-buffer-hooks
          (and buffer-or-name
               (eq (current-buffer)
                   (get-buffer buffer-or-name)))
          (and (eq orig-fn #'switch-to-buffer) (car args)))
      (apply orig-fn buffer-or-name args)
    (let ((gc-cons-threshold most-positive-fixnum)
          (doom-inhibit-switch-buffer-hooks t)
          (inhibit-redisplay t))
      (when-let (buffer (apply orig-fn buffer-or-name args))
        (with-current-buffer (if (windowp buffer)
                                 (window-buffer buffer)
                               buffer)
          (run-hooks 'doom-switch-buffer-hook))
        buffer))))

(defun doom-run-switch-to-next-prev-buffer-hooks-a (orig-fn &rest args)
  (if doom-inhibit-switch-buffer-hooks
      (apply orig-fn args)
    (let ((gc-cons-threshold most-positive-fixnum)
          (doom-inhibit-switch-buffer-hooks t)
          (inhibit-redisplay t))
      (when-let (buffer (apply orig-fn args))
        (with-current-buffer buffer
          (run-hooks 'doom-switch-buffer-hook))
        buffer))))

(defun doom-protect-fallback-buffer-h ()
  "Don't kill the scratch buffer. Meant for `kill-buffer-query-functions'."
  (not (eq (current-buffer) (doom-fallback-buffer))))

(defun doom-highlight-non-default-indentation-h ()
  "Highlight whitespace at odds with `indent-tabs-mode'.
That is, highlight tabs if `indent-tabs-mode' is `nil', and highlight spaces at
the beginnings of lines if `indent-tabs-mode' is `t'. The purpose is to make
incorrect indentation in the current buffer obvious to you.

Does nothing if `whitespace-mode' or `global-whitespace-mode' is already active
or if the current buffer is read-only or not file-visiting."
  (unless (or (eq major-mode 'fundamental-mode)
              (bound-and-true-p global-whitespace-mode)
              (null buffer-file-name))
    (require 'whitespace)
    (set (make-local-variable 'whitespace-style)
         (let ((style (if indent-tabs-mode '(indentation) '(tabs tab-mark))))
           (if (and (bound-and-true-p whitespace-mode)
                    (boundp 'whitespace-active-style))
               (cl-union style whitespace-active-style)
             style)))
    (cl-pushnew 'face whitespace-style)
    (whitespace-mode +1)))


;;
;;; General UX

;; Simpler confirmation prompt when killing Emacs
(setq confirm-kill-emacs #'doom-quit-p)

;; Don't prompt for confirmation when we create a new file or buffer (assume the
;; user knows what they're doing).
(setq confirm-nonexistent-file-or-buffer nil)

(setq uniquify-buffer-name-style 'forward
      ;; no beeping or blinking please
      ring-bell-function #'ignore
      visible-bell nil)

;; middle-click paste at point, not at click
(setq mouse-yank-at-point t)

;; Larger column width for function name in profiler reports
(after! profiler
  (setf (caar profiler-report-cpu-line-format) 80
        (caar profiler-report-memory-line-format) 80))


;;
;;; Scrolling

(setq hscroll-margin 2
      hscroll-step 1
      ;; Emacs spends too much effort recentering the screen if you scroll the
      ;; cursor more than N lines past window edges (where N is the settings of
      ;; `scroll-conservatively'). This is especially slow in larger files
      ;; during large-scale scrolling commands. If kept over 100, the window is
      ;; never automatically recentered.
      scroll-conservatively 101
      scroll-margin 0
      scroll-preserve-screen-position t
      ;; Reduce cursor lag by a tiny bit by not auto-adjusting `window-vscroll'
      ;; for tall lines.
      auto-window-vscroll nil
      ;; mouse
      mouse-wheel-scroll-amount '(5 ((shift) . 2))
      mouse-wheel-progressive-speed nil)  ; don't accelerate scrolling

;; Remove hscroll-margin in shells, otherwise it causes jumpiness
(setq-hook! '(eshell-mode-hook term-mode-hook) hscroll-margin 0)

<<<<<<< HEAD
(when IS-MAC
  ;; sane trackpad/mouse scroll settings
  (and (boundp 'mac-redisplay-dont-reset-vscroll)
       (boundp 'mac-mouse-wheel-smooth-scroll)
       (setq mac-redisplay-dont-reset-vscroll t
             mac-mouse-wheel-smooth-scroll nil)))

=======
>>>>>>> ce2cabf0

;;
;;; Cursor

;; The blinking cursor is distracting, but also interferes with cursor settings
;; in some minor modes that try to change it buffer-locally (like treemacs) and
;; can cause freezing for folks (esp on macOS) with customized & color cursors.
(blink-cursor-mode -1)

;; Don't blink the paren matching the one at point, it's too distracting.
(setq blink-matching-paren nil)

;; Don't stretch the cursor to fit wide characters, it is disorienting,
;; especially for tabs.
(setq x-stretch-cursor nil)


;;
;;; Buffers

;; Make `next-buffer', `other-buffer', etc. ignore unreal buffers.
(push '(buffer-predicate . doom-buffer-frame-predicate) default-frame-alist)

(defadvice! doom--switch-to-fallback-buffer-maybe-a (&rest _)
  "Switch to `doom-fallback-buffer' if on last real buffer.

Advice for `kill-current-buffer'. If in a dedicated window, delete it. If there
are no real buffers left OR if all remaining buffers are visible in other
windows, switch to `doom-fallback-buffer'. Otherwise, delegate to original
`kill-current-buffer'."
  :before-until #'kill-current-buffer
  (let ((buf (current-buffer)))
    (cond ((window-dedicated-p)
           (delete-window)
           t)
          ((eq buf (doom-fallback-buffer))
           (message "Can't kill the fallback buffer.")
           t)
          ((doom-real-buffer-p buf)
           (let ((visible-p (delq (selected-window) (get-buffer-window-list buf nil t)))
                 (doom-inhibit-switch-buffer-hooks t)
                 (inhibit-redisplay t)
                 buffer-list-update-hook)
             (unless visible-p
               (when (and (buffer-modified-p buf)
                          (not (y-or-n-p
                                (format "Buffer %s is modified; kill anyway?"
                                        buf))))
                 (user-error "Aborted")))
             (when (or ;; if there aren't more real buffers than visible buffers,
                    ;; then there are no real, non-visible buffers left.
                    (not (cl-set-difference (doom-real-buffer-list)
                                            (doom-visible-buffers)))
                    ;; if we end up back where we start (or previous-buffer
                    ;; returns nil), we have nowhere left to go
                    (memq (switch-to-prev-buffer nil t) (list buf 'nil)))
               (switch-to-buffer (doom-fallback-buffer)))
             (unless visible-p
               (with-current-buffer buf
                 (restore-buffer-modified-p nil))
               (kill-buffer buf))
             (run-hooks 'buffer-list-update-hook)
             t)))))


;;
;;; Fringes

;; Reduce the clutter in the fringes; we'd like to reserve that space for more
;; useful information, like git-gutter and flycheck.
(setq indicate-buffer-boundaries nil
      indicate-empty-lines nil)


;;
;;; Windows/frames

;; A simple frame title
(setq frame-title-format '("%b – Doom Emacs")
      icon-title-format frame-title-format)

;; Don't resize windows & frames in steps; it's prohibitive to prevent the user
;; from resizing it to exact dimensions, and looks weird.
(setq window-resize-pixelwise t
      frame-resize-pixelwise t)

(unless (assq 'menu-bar-lines default-frame-alist)
  ;; We do this in early-init.el too, but in case the user is on Emacs 26 we do
  ;; it here too: disable tool and scrollbars, as Doom encourages
  ;; keyboard-centric workflows, so these are just clutter (the scrollbar also
  ;; impacts performance).
  (add-to-list 'default-frame-alist '(menu-bar-lines . 0))
  (add-to-list 'default-frame-alist '(tool-bar-lines . 0))
  (add-to-list 'default-frame-alist '(vertical-scroll-bars)))

;; These are disabled directly through their frame parameters, to avoid the
;; extra work their minor modes do, but we have to unset these variables
;; ourselves, otherwise users will have to cycle them twice to re-enable them.
(setq menu-bar-mode nil
      tool-bar-mode nil
      scroll-bar-mode nil)

;; The native border "consumes" a pixel of the fringe on righter-most splits,
;; `window-divider' does not. Available since Emacs 25.1.
(setq window-divider-default-places t
      window-divider-default-bottom-width 1
      window-divider-default-right-width 1)
(add-hook 'doom-init-ui-hook #'window-divider-mode)

;; Prompt for confirmation when deleting a non-empty frame; a last line of
;; defense against accidental loss of work.
(global-set-key [remap delete-frame] #'doom/delete-frame-with-prompt)

;; always avoid GUI
(setq use-dialog-box nil)
;; Don't display floating tooltips; display their contents in the echo-area,
;; because native tooltips are ugly.
(when (bound-and-true-p tooltip-mode)
  (tooltip-mode -1))
;; ...especially on linux
(when IS-LINUX
  (setq x-gtk-use-system-tooltips nil))

 ;; Favor vertical splits over horizontal ones. Screens are usually wide.
(setq split-width-threshold 160
      split-height-threshold nil)


;;
;;; Minibuffer

;; Allow for minibuffer-ception. Sometimes we need another minibuffer command
;; while we're in the minibuffer.
(setq enable-recursive-minibuffers t)

;; Show current key-sequence in minibuffer ala 'set showcmd' in vim. Any
;; feedback after typing is better UX than no feedback at all.
(setq echo-keystrokes 0.02)

;; Expand the minibuffer to fit multi-line text displayed in the echo-area. This
;; doesn't look too great with direnv, however...
(setq resize-mini-windows 'grow-only
      ;; But don't let the minibuffer grow beyond this size
      max-mini-window-height 0.15)

;; Typing yes/no is obnoxious when y/n will do
(advice-add #'yes-or-no-p :override #'y-or-n-p)

;; Try really hard to keep the cursor from getting stuck in the read-only prompt
;; portion of the minibuffer.
(setq minibuffer-prompt-properties '(read-only t intangible t cursor-intangible t face minibuffer-prompt))
(add-hook 'minibuffer-setup-hook #'cursor-intangible-mode)


;;
;;; Built-in packages

;; ;;;###package ansi-color
;; this is the default
;; (setq ansi-color-for-comint-mode t)


(after! comint
  (setq comint-prompt-read-only t))


(after! compile
  (setq compilation-always-kill t       ; kill compilation process before starting another
        compilation-ask-about-save nil  ; save all buffers on `compile'
        compilation-scroll-output 'first-error)
  ;; Handle ansi codes in compilation buffer
  (add-hook 'compilation-filter-hook
            #'doom-apply-ansi-color-to-compilation-buffer-h))


(after! ediff
  (setq ediff-diff-options "-w" ; turn off whitespace checking
        ediff-split-window-function #'split-window-horizontally
        ediff-window-setup-function #'ediff-setup-windows-plain)

  (defvar doom--ediff-saved-wconf nil)
  ;; Restore window config after quitting ediff
  (add-hook! 'ediff-before-setup-hook
    (defun doom-ediff-save-wconf-h ()
      (setq doom--ediff-saved-wconf (current-window-configuration))))
  (add-hook! '(ediff-quit-hook ediff-suspend-hook) :append
    (defun doom-ediff-restore-wconf-h ()
      (when (window-configuration-p doom--ediff-saved-wconf)
        (set-window-configuration doom--ediff-saved-wconf)))))


(use-package! hl-line
  ;; Highlights the current line
  :hook ((prog-mode text-mode conf-mode special-mode) . hl-line-mode)
  :config
  ;; Not having to render the hl-line overlay in multiple buffers offers a tiny
  ;; performance boost. I also don't need to see it in other buffers.
  (setq hl-line-sticky-flag nil
        global-hl-line-sticky-flag nil)

  ;; Temporarily disable `hl-line' when selection is active, since it doesn't
  ;; serve much purpose when the selection is so much more visible.
  (defvar doom--hl-line-mode nil)

  (add-hook! '(evil-visual-state-entry-hook activate-mark-hook)
    (defun doom-disable-hl-line-h ()
      (when hl-line-mode
        (setq-local doom--hl-line-mode t)
        (hl-line-mode -1))))

  (add-hook! '(evil-visual-state-exit-hook deactivate-mark-hook)
    (defun doom-enable-hl-line-maybe-h ()
      (when doom--hl-line-mode
        (hl-line-mode +1)))))


(use-package! winner
  ;; undo/redo changes to Emacs' window layout
  :preface (defvar winner-dont-bind-my-keys t) ; I'll bind keys myself
  :hook (doom-first-buffer . winner-mode)
  :config
  (appendq! winner-boring-buffers
            '("*Compile-Log*" "*inferior-lisp*" "*Fuzzy Completions*"
              "*Apropos*" "*Help*" "*cvs*" "*Buffer List*" "*Ibuffer*"
              "*esh command on file*")))


(use-package! paren
  ;; highlight matching delimiters
  :hook (doom-first-buffer . show-paren-mode)
  :config
  (setq show-paren-delay 0.1
        show-paren-highlight-openparen t
        show-paren-when-point-inside-paren t
        show-paren-when-point-in-periphery t))


;;;###package whitespace
(after! whitespace
  (defvar whitespace-line-column)
  (defvar whitespace-style)
  (defvar whitespace-display-mappings)
  (setq whitespace-line-column nil
        whitespace-style
        '(face indentation tabs tab-mark spaces space-mark newline newline-mark
          trailing lines-tail)
        whitespace-display-mappings
        '((tab-mark ?\t [?› ?\t])
          (newline-mark ?\n [?¬ ?\n])
          (space-mark ?\  [?·] [?.]))))


;;
;;; Third party packages

(use-package! all-the-icons
  :commands (all-the-icons-octicon
             all-the-icons-faicon
             all-the-icons-fileicon
             all-the-icons-wicon
             all-the-icons-material
             all-the-icons-alltheicon)
  :preface
  (setq doom-unicode-extra-fonts
        (list "Weather Icons"
              "github-octicons"
              "FontAwesome"
              "all-the-icons"
              "file-icons"
              "Material Icons"))
  :config
  (cond ((daemonp)
         (defadvice! doom--disable-all-the-icons-in-tty-a (orig-fn &rest args)
           "Return a blank string in tty Emacs, which doesn't support multiple fonts."
           :around '(all-the-icons-octicon all-the-icons-material
                     all-the-icons-faicon all-the-icons-fileicon
                     all-the-icons-wicon all-the-icons-alltheicon)
           (if (or (not after-init-time) (display-multi-font-p))
               (apply orig-fn args)
             "")))
        ((not (display-graphic-p))
         (defadvice! doom--disable-all-the-icons-in-tty-a (&rest _)
           "Return a blank string for tty users."
           :override '(all-the-icons-octicon all-the-icons-material
                       all-the-icons-faicon all-the-icons-fileicon
                       all-the-icons-wicon all-the-icons-alltheicon)
           ""))))

;;;###package hide-mode-line-mode
(add-hook! '(completion-list-mode-hook Man-mode-hook)
           #'hide-mode-line-mode)

;; Many major modes do no highlighting of number literals, so we do it for them
(use-package! highlight-numbers
  :hook ((prog-mode conf-mode) . highlight-numbers-mode)
  :config (setq highlight-numbers-generic-regexp "\\_<[[:digit:]]+\\(?:\\.[0-9]*\\)?\\_>"))

;;;###package image
(after! image-mode
  (setq image-animate-loop t))

;;;###package rainbow-delimiters
;; Helps us distinguish stacked delimiter pairs, especially in parentheses-drunk
;; languages like Lisp.
(after! rainbow-delimiters
  (setq rainbow-delimiters-max-face-count 6))


;;
;;; Line numbers

;; Explicitly define a width to reduce computation
(setq-default display-line-numbers-width 3)

;; Show absolute line numbers for narrowed regions makes it easier to tell the
;; buffer is narrowed, and where you are, exactly.
(setq-default display-line-numbers-widen t)

;; Enable line numbers in most text-editing modes. We avoid
;; `global-display-line-numbers-mode' because there are many special and
;; temporary modes where we don't need/want them.
(add-hook! '(prog-mode-hook text-mode-hook conf-mode-hook)
           #'display-line-numbers-mode)


;;
;;; Theme & font

;; Underline looks a bit better when drawn lower
(setq x-underline-at-descent-line t)

;; DEPRECATED In Emacs 27
(defvar doom--prefer-theme-elc nil
  "If non-nil, `load-theme' will prefer the compiled theme (unlike its default
behavior). Do not set this directly, this is let-bound in `doom-init-theme-h'.")

(defun doom-init-fonts-h ()
  "Loads `doom-font'."
  (cond
   (doom-font
    (cl-pushnew
     ;; Avoiding `set-frame-font' because it does a lot of extra, expensive
     ;; work we can avoid by setting the font frame parameter instead.
     (cons 'font
           (cond ((stringp doom-font) doom-font)
                 ((fontp doom-font) (font-xlfd-name doom-font))
                 ((signal 'wrong-type-argument (list '(fontp stringp)
                                                     doom-font)))))
     default-frame-alist
     :key #'car :test #'eq))
   ((display-graphic-p)
    ;; We try our best to record your system font, so `doom-big-font-mode'
    ;; can still use it to compute a larger font size with.
    (setq font-use-system-font t
          doom-font (face-attribute 'default :font)))))

(defun doom-init-extra-fonts-h (&optional frame)
  "Loads `doom-variable-pitch-font',`doom-serif-font' and `doom-unicode-font'."
  (condition-case e
      (with-selected-frame (or frame (selected-frame))
        (when doom-font
          (set-face-attribute 'fixed-pitch nil :font doom-font))
        (when doom-serif-font
          (set-face-attribute 'fixed-pitch-serif nil :font doom-serif-font))
        (when doom-variable-pitch-font
          (set-face-attribute 'variable-pitch nil :font doom-variable-pitch-font))
        (when (fboundp 'set-fontset-font)
          (dolist (font (append doom-unicode-extra-fonts (doom-enlist doom-unicode-font)))
            (set-fontset-font t 'unicode font nil 'prepend))))
    ((debug error)
     (if (string-prefix-p "Font not available: " (error-message-string e))
         (lwarn 'doom-ui :warning
                "Could not find the '%s' font on your system, falling back to system font"
                (font-get (caddr e) :family))
       (signal 'doom-error e)))))

(defun doom-init-theme-h (&optional frame)
  "Load the theme specified by `doom-theme' in FRAME."
  (when (and doom-theme (not (memq doom-theme custom-enabled-themes)))
    (with-selected-frame (or frame (selected-frame))
      (let ((doom--prefer-theme-elc t)) ; DEPRECATED in Emacs 27
        (load-theme doom-theme t)))))

(defadvice! doom--load-theme-a (orig-fn theme &optional no-confirm no-enable)
  "Run `doom-load-theme-hook' on `load-theme' and fix its issues.

1. Disable previously enabled themes.
2. Don't let face-remapping screw up loading the new theme
   (*cough*`mixed-pitch-mode').
3. Record the current theme in `doom-theme'."
  :around #'load-theme
  ;; HACK Run `load-theme' from an estranged buffer, where we can be assured
  ;;      that buffer-local face remaps (by `mixed-pitch-mode', for instance)
  ;;      won't interfere with changing themes.
  (with-temp-buffer
    (when-let (result (funcall orig-fn theme no-confirm no-enable))
      (unless no-enable
        (setq doom-theme theme
              doom-init-theme-p t)
        ;; `load-theme' doesn't disable previously enabled themes, which seems
        ;; like what you'd want. You could always use `enable-theme' to activate
        ;; multiple themes instead.
        (mapc #'disable-theme (remq theme custom-enabled-themes))
        (run-hooks 'doom-load-theme-hook))
      result)))

(when! (not EMACS27+)
  ;; DEPRECATED `doom--load-theme-a' handles this for us after the theme is
  ;;            loaded, but this only works on Emacs 27+. Disabling old themes
  ;;            must be done *before* the theme is loaded in Emacs 26.
  (defadvice! doom--disable-previous-themes-a (theme &optional _no-confirm no-enable)
    "Disable other themes when loading a new one."
    :before #'load-theme
    (unless no-enable
      (mapc #'disable-theme custom-enabled-themes)))

  ;; DEPRECATED Not needed in Emacs 27
  (defadvice! doom--prefer-compiled-theme-a (orig-fn &rest args)
    "Have `load-theme' prioritize the byte-compiled theme.
This offers a moderate boost in startup (or theme switch) time, so long as
`doom--prefer-theme-elc' is non-nil."
    :around #'load-theme
    (if (or (null after-init-time)
            doom--prefer-theme-elc)
        (letf! (defun locate-file (filename path &optional _suffixes predicate)
                 (funcall locate-file filename path '("c" "") predicate))
          (apply orig-fn args))
      (apply orig-fn args))))


;;
;;; Bootstrap

(defun doom-init-ui-h ()
  "Initialize Doom's user interface by applying all its advice and hooks."
  (run-hook-wrapped 'doom-init-ui-hook #'doom-try-run-hook)

  (add-hook 'kill-buffer-query-functions #'doom-protect-fallback-buffer-h)
  (add-hook 'after-change-major-mode-hook #'doom-highlight-non-default-indentation-h 'append)

  ;; Initialize custom switch-{buffer,window,frame} hooks:
  ;;
  ;; + `doom-switch-buffer-hook'
  ;; + `doom-switch-window-hook'
  ;; + `doom-switch-frame-hook'
  ;;
  ;; These should be done as late as possible, as not to prematurely trigger
  ;; hooks during startup.
  (add-hook 'buffer-list-update-hook #'doom-run-switch-window-hooks-h)
  ;; (add-hook 'focus-in-hook #'doom-run-switch-frame-hooks-h)
  (add-function :after after-focus-change-function
                #'doom-run-switch-frame-hooks-h)
  (dolist (fn '(switch-to-next-buffer switch-to-prev-buffer))
    (advice-add fn :around #'doom-run-switch-to-next-prev-buffer-hooks-a))
  (dolist (fn '(switch-to-buffer display-buffer))
    (advice-add fn :around #'doom-run-switch-buffer-hooks-a)))

;; Apply `doom-font' et co
(add-hook 'doom-after-init-modules-hook #'doom-init-fonts-h)
(add-hook 'doom-load-theme-hook #'doom-init-extra-fonts-h)

;; Apply `doom-theme'
(add-hook (if (daemonp)
              'after-make-frame-functions
            'doom-init-ui-hook)
          #'doom-init-theme-h)

(add-hook 'window-setup-hook #'doom-init-ui-h)


;;
;;; Fixes/hacks

;; Doom doesn't support `customize' and it never will. It's a clumsy interface
;; that sets variables at a time where it can be easily and unpredictably
;; overwritten. Configure things from your $DOOMDIR instead.
(dolist (sym '(customize-option customize-browse customize-group customize-face
               customize-rogue customize-saved customize-apropos
               customize-changed customize-unsaved customize-variable
               customize-set-value customize-customized customize-set-variable
               customize-apropos-faces customize-save-variable
               customize-apropos-groups customize-apropos-options
               customize-changed-options customize-save-customized))
  (put sym 'disabled "Doom doesn't support `customize', configure Emacs from $DOOMDIR/config.el instead"))
(put 'customize-themes 'disabled "Set `doom-theme' or use `load-theme' in $DOOMDIR/config.el instead")

;; Doesn't exist in terminal Emacs, so we define it to prevent void-function
;; errors emitted from packages that blindly try to use it.
(unless (fboundp 'define-fringe-bitmap)
  (fset 'define-fringe-bitmap #'ignore))

(after! whitespace
  (defun doom-disable-whitespace-mode-in-childframes-a (orig-fn)
    "`whitespace-mode' inundates child frames with whitespace markers, so
disable it to fix all that visual noise."
    (unless (frame-parameter nil 'parent-frame)
      (funcall orig-fn)))
  (add-function :around whitespace-enable-predicate
                #'doom-disable-whitespace-mode-in-childframes-a))

;; Don't display messages in the minibuffer when using the minibuffer
(defmacro doom-silence-motion-key (command key)
  (let ((key-command (intern (format "doom/silent-%s" command))))
    `(progn
       (defun ,key-command ()
         (interactive)
         (ignore-errors (call-interactively ',command)))
       (define-key minibuffer-local-map (kbd ,key) #',key-command))))
(doom-silence-motion-key backward-delete-char "<backspace>")
(doom-silence-motion-key delete-char "<delete>")

(provide 'core-ui)
;;; core-ui.el ends here<|MERGE_RESOLUTION|>--- conflicted
+++ resolved
@@ -231,16 +231,6 @@
 ;; Remove hscroll-margin in shells, otherwise it causes jumpiness
 (setq-hook! '(eshell-mode-hook term-mode-hook) hscroll-margin 0)
 
-<<<<<<< HEAD
-(when IS-MAC
-  ;; sane trackpad/mouse scroll settings
-  (and (boundp 'mac-redisplay-dont-reset-vscroll)
-       (boundp 'mac-mouse-wheel-smooth-scroll)
-       (setq mac-redisplay-dont-reset-vscroll t
-             mac-mouse-wheel-smooth-scroll nil)))
-
-=======
->>>>>>> ce2cabf0
 
 ;;
 ;;; Cursor
