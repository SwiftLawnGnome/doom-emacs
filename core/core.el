;;; core.el --- the heart of the beast -*- lexical-binding: t; -*-

<<<<<<< HEAD
(require 'core-vars)
(declare-function doom-try-run-hook "core-lib")
=======
;; Prevent unwanted runtime builds in gccemacs (native-comp); packages are
;; compiled ahead-of-time when they are installed and site files are compiled
;; when gccemacs is installed.
(setq comp-deferred-compilation nil)
>>>>>>> c2704dc6

(eval-when-compile
  (when (< emacs-major-version 27)
    (error "Detected Emacs v%s. This fork of Doom only supports Emacs 27 and newer"
           emacs-version)))

;; Just the bare necessities
(require 'subr-x)
(require 'cl-lib)
(require 'core-lib)

(declare-function doom-reset-file-handler-alist-h "core")
(declare-function gcmh-mode "gcmh")
(declare-function doom-init-tty-h "core")
(declare-function doom-debug-mode "debug")
(declare-function doom-initialize-modules "core-modules")
(declare-function doom-initialize-packages "core-packages")

;; `file-name-handler-alist' is consulted on every `require', `load' and various
;; path/io functions. You get a minor speed up by nooping this. However, this
;; may cause problems on builds of Emacs where its site lisp files aren't
;; byte-compiled and we're forced to load the *.el.gz files (e.g. on Alpine)
(unless noninteractive
  (defvar doom--initial-file-name-handler-alist file-name-handler-alist)

  (setq file-name-handler-alist nil)
  ;; Restore `file-name-handler-alist', because it is needed for handling
  ;; encrypted or compressed files, among other things.
  (defun doom-reset-file-handler-alist-h ()
    ;; Re-add rather than `setq', because file-name-handler-alist may have
    ;; changed since startup, and we want to preserve those.
    (dolist (handler file-name-handler-alist)
      (unless (member handler doom--initial-file-name-handler-alist)
        (push handler doom--initial-file-name-handler-alist)))
    (setq file-name-handler-alist doom--initial-file-name-handler-alist))
  (add-hook 'emacs-startup-hook #'doom-reset-file-handler-alist-h))

;; REVIEW Fixes 'void-variable tab-prefix-map' errors caused by packages that
;;        prematurely use this variable before it was introduced. Remove this in
;;        a year.
(unless (boundp 'tab-prefix-map)
  (defvar tab-prefix-map (make-sparse-keymap)))


;; satisfy the compiler
(defvar apropos-do-all)
(defvar gnutls-verify-error)
(defvar gnutls-algorithm-priority)
(defvar gnutls-min-prime-bits)
(defvar tls-checktrust)
(defvar tls-program)
(defvar async-byte-compile-log-file)
(defvar bookmark-default-file)
(defvar desktop-dirname)
(defvar desktop-base-file-name)
(defvar desktop-base-lock-name)
(defvar pcache-directory)
(defvar request-storage-directory)
(defvar tramp-auto-save-directory)
(defvar tramp-backup-directory-alist)
(defvar tramp-persistency-file-name)
(defvar url-cache-directory)
(defvar url-configuration-directory)
(defvar gamegrid-user-score-file-directory)
(defvar ffap-machine-p-known)
(defvar gcmh-idle-delay)
(defvar gcmh-high-cons-threshold)
(defvar gcmh-verbose)
(defvar comp-deferred-compilation-black-list)

;;; Custom error types
(define-error 'doom-error "Error in Doom Emacs core")
(define-error 'doom-hook-error "Error in a Doom startup hook" 'doom-error)
(define-error 'doom-autoload-error "Error in Doom's autoloads file" 'doom-error)
(define-error 'doom-module-error "Error in a Doom module" 'doom-error)
(define-error 'doom-private-error "Error in private config" 'doom-error)
(define-error 'doom-package-error "Error with packages" 'doom-error)


;;
;;; Emacs core configuration

;; lo', longer logs ahoy, so to reliably locate lapses in doom's logic later
(setq message-log-max 8192)

;; Reduce debug output, well, unless we've asked for it.
(setq debug-on-error doom-debug-p
      jka-compr-verbose doom-debug-p)

;; Contrary to what many Emacs users have in their configs, you really don't
;; need more than this to make UTF-8 the default coding system:
(when (fboundp 'set-charset-priority)
  (set-charset-priority 'unicode))       ; pretty
(prefer-coding-system 'utf-8)            ; pretty
(setq locale-coding-system 'utf-8)       ; please
;; The clipboard's on Windows could be in a wider (or thinner) encoding than
;; utf-8 (likely UTF-16), so let Emacs/the OS decide what encoding to use there.
(unless IS-WINDOWS
  (setq selection-coding-system 'utf-8)) ; with sugar on top

;; Disable warnings from legacy advice system. They aren't useful, and what can
;; we do about them, besides changing packages upstream?
(setq ad-redefinition-action 'accept)

;; Make `apropos' et co search more extensively. They're more useful this way.
(with-eval-after-load 'apropos (setq apropos-do-all t))

;; A second, case-insensitive pass over `auto-mode-alist' is time wasted, and
;; indicates misconfiguration (or that the user needs to stop relying on case
;; insensitivity).
(setq auto-mode-case-fold nil)

;; Reduce *Message* noise at startup. An empty scratch buffer (or the dashboard)
;; is more than enough.
(setq inhibit-startup-message t
      inhibit-startup-echo-area-message user-login-name
      inhibit-default-init t
      ;; Shave seconds off startup time by starting the scratch buffer in
      ;; `fundamental-mode', rather than, say, `org-mode' or `text-mode', which
      ;; pull in a ton of packages.
      initial-major-mode 'fundamental-mode
      initial-scratch-message nil)

;; Get rid of "For information about GNU Emacs..." message at startup, unless
;; we're in a daemon session where it'll say "Starting Emacs daemon." instead,
;; which isn't so bad.
(unless (daemonp)
  (advice-add #'display-startup-echo-area-message :override #'ignore))

;; Emacs "updates" its ui more often than it needs to, so we slow it down
;; slightly from 0.5s:
(setq idle-update-delay 1.0)


;; Emacs is essentially one huge security vulnerability, what with all the
;; dependencies it pulls in from all corners of the globe. Let's try to be at
;; least a little more discerning.
(setq gnutls-verify-error (not (getenv "INSECURE"))
      gnutls-algorithm-priority
      (when (boundp 'libgnutls-version)
        (concat "SECURE128:+SECURE192:-VERS-ALL"
                (if (and (not IS-WINDOWS)
                         (not (version< emacs-version "26.3"))
                         (>= libgnutls-version 30605))
                    ":+VERS-TLS1.3")
                ":+VERS-TLS1.2"))
      ;; `gnutls-min-prime-bits' is set based on recommendations from
      ;; https://www.keylength.com/en/4/
      gnutls-min-prime-bits 3072)

(with-eval-after-load 'tls
  (setq ;; gnutls-verify-error (not (getenv "INSECURE"))
      ;; gnutls-algorithm-priority
      ;; (when (boundp 'libgnutls-version)
      ;;   (concat "SECURE128:+SECURE192:-VERS-ALL"
      ;;           (if (and (not IS-WINDOWS)
      ;;                    (not (version< emacs-version "26.3"))
      ;;                    (>= libgnutls-version 30605))
      ;;               ":+VERS-TLS1.3")
      ;;           ":+VERS-TLS1.2"))
      ;; `gnutls-min-prime-bits' is set based on recommendations from
      ;; https://www.keylength.com/en/4/
      ;; gnutls-min-prime-bits 3072
      tls-checktrust gnutls-verify-error
      ;; Emacs is built with `gnutls' by default, so `tls-program' would not be
      ;; used in that case. Otherwise, people have reasons to not go with
      ;; `gnutls', we use `openssl' instead. For more details, see
      ;; https://redd.it/8sykl1
      tls-program '("openssl s_client -connect %h:%p -CAfile %t -nbio -no_ssl3 -no_tls1 -no_tls1_1 -ign_eof"
                    "gnutls-cli -p %p --dh-bits=3072 --ocsp --x509cafile=%t \
--strict-tofu --priority='SECURE192:+SECURE128:-VERS-ALL:+VERS-TLS1.2:+VERS-TLS1.3' %h"
                    ;; compatibility fallbacks
                    "gnutls-cli -p %p %h")))



;; Emacs stores `authinfo' in $HOME and in plain-text. Let's not do that, mkay?
;; This file stores usernames, passwords, and other such treasures for the
;; aspiring malicious third party.
(setq auth-sources (list "~/.authinfo.gpg"))

;; Don't litter `doom-emacs-dir'. We don't use `no-littering' because it's a
;; mote too opinionated for our needs.
(setq custom-file                  (concat doom-private-dir "custom.el")
      custom-theme-directory       (concat doom-private-dir "themes/")
      shared-game-score-directory  (concat doom-etc-dir "shared-game-score/"))

(with-eval-after-load 'desktop
  (setq desktop-dirname (concat doom-etc-dir "desktop"))
  (setq desktop-base-file-name "autosave")
  (setq desktop-base-lock-name "autosave-lock"))

(with-eval-after-load 'bookmark
  (setq bookmark-default-file (concat doom-etc-dir "bookmarks")))

(with-eval-after-load 'abbrev
  (setq abbrev-file-name (concat doom-local-dir "abbrev.el")))

(with-eval-after-load 'url-cache
  (setq url-cache-directory (concat doom-cache-dir "url/")))

(with-eval-after-load 'url
  (setq url-configuration-directory (concat doom-etc-dir "url/")))

(with-eval-after-load 'gamegrid
  (setq gamegrid-user-score-file-directory (concat doom-etc-dir "games/")))

(with-eval-after-load 'request
  (setq request-storage-directory (concat doom-cache-dir "request")))

(with-eval-after-load 'tramp
  (setq tramp-auto-save-directory (concat doom-cache-dir "tramp-auto-save/"))
  (setq tramp-backup-directory-alist backup-directory-alist))

(with-eval-after-load 'tramp-cache
  (setq tramp-persistency-file-name (concat doom-cache-dir "tramp-persistency.el")))

(with-eval-after-load 'async-bytecomp
  (setq async-byte-compile-log-file (concat doom-etc-dir "async-bytecomp.log")))

(with-eval-after-load 'pcache
  (setq pcache-directory (concat doom-cache-dir "pcache/")))

;; HACK Stop sessions from littering the user directory
(defadvice! doom--use-cache-dir-a (session-id)
  :override #'emacs-session-filename
  (concat doom-cache-dir "emacs-session." session-id))

(defadvice! doom--save-enabled-commands-to-doomdir-a (orig-fn &rest args)
  "When enabling a disabled command, the `put' call is written to
~/.emacs.d/init.el, which causes issues for Doom, so write it to the user's
config.el instead."
  :around #'en/disable-command
  (let ((user-init-file custom-file))
    (apply orig-fn args)))


;;
;;; Native Compilation support (http://akrl.sdf.org/gccemacs.html)

;; Don't store eln files in ~/.emacs.d/eln-cache (they are likely to be purged
;; when upgrading Doom).
(when (boundp 'comp-eln-load-path)
  (add-to-list 'comp-eln-load-path (concat doom-cache-dir "eln/")))

(after! comp
  ;; HACK Disable native-compilation for some troublesome packages
  (add-to-list 'comp-deferred-compilation-black-list "/evil-collection-vterm\\.el\\'"))


;;
;;; Optimizations

;; Disable bidirectional text rendering for a modest performance boost. I've set
;; this to `nil' in the past, but the `bidi-display-reordering's docs say that
;; is an undefined state and suggest this to be just as good:
(setq-default bidi-display-reordering 'left-to-right
              bidi-paragraph-direction 'left-to-right)

;; Disabling the BPA makes redisplay faster, but might produce incorrect display
;; reordering of bidirectional text with embedded parentheses and other bracket
;; characters whose 'paired-bracket' Unicode property is non-nil.
(setq bidi-inhibit-bpa t)  ; Emacs 27 only

;; Reduce rendering/line scan work for Emacs by not rendering cursors or regions
;; in non-focused windows.
(setq-default cursor-in-non-selected-windows nil)
(setq highlight-nonselected-windows nil)

;; More performant rapid scrolling over unfontified regions. May cause brief
;; spells of inaccurate syntax highlighting right after scrolling, which should
;; quickly self-correct.
(setq fast-but-imprecise-scrolling t)

;; Resizing the Emacs frame can be a terribly expensive part of changing the
;; font. By inhibiting this, we halve startup times, particularly when we use
;; fonts that are larger than the system default (which would resize the frame).
(setq frame-inhibit-implied-resize t)

;; Don't ping things that look like domain names.
(with-eval-after-load 'ffap
  (setq ffap-machine-p-known 'reject))

;; Font compacting can be terribly expensive, especially for rendering icon
;; fonts on Windows. Whether disabling it has a notable affect on Linux and Mac
;; hasn't been determined, but we inhibit it there anyway. This increases memory
;; usage, however!
(setq inhibit-compacting-font-caches t)

;; Performance on Windows is considerably worse than elsewhere. We'll need
;; everything we can get.
(when IS-WINDOWS
  (defvar w32-get-true-file-attributes)
  (defvar w32-pipe-read-delay)
  (defvar w32-pipe-buffer-size)
  (setq w32-get-true-file-attributes nil   ; decrease file IO workload
        w32-pipe-read-delay 0              ; faster ipc
        w32-pipe-buffer-size (* 64 1024))) ; read more at a time (was 4K)

;; Remove command line options that aren't relevant to our current OS; means
;; slightly less to process at startup.
(unless IS-MAC   (setq command-line-ns-option-alist nil))
(unless IS-LINUX (setq command-line-x-option-alist nil))

;; Adopt a sneaky garbage collection strategy of waiting until idle time to
;; collect; staving off the collector while the user is working.
(with-eval-after-load 'gcmh
  (setq gcmh-idle-delay 5
        gcmh-high-cons-threshold (* 16 1024 1024) ; 16mb
        gcmh-verbose doom-debug-p))

;; HACK `tty-run-terminal-initialization' is *tremendously* slow for some
;;      reason; inexplicably doubling startup time for terminal Emacs. Keeping
;;      it disabled will have nasty side-effects, so we simply delay it until
;;      later in the startup process and, for some reason, it runs much faster
;;      when it does.
(unless (daemonp)
  (advice-add #'tty-run-terminal-initialization :override #'ignore)
  (add-hook! 'window-setup-hook
    (defun doom-init-tty-h ()
      (advice-remove #'tty-run-terminal-initialization #'ignore)
      (tty-run-terminal-initialization (selected-frame) nil t))))


;;
;;; MODE-local-vars-hook

;; File+dir local variables are initialized after the major mode and its hooks
;; have run. If you want hook functions to be aware of these customizations, add
;; them to MODE-local-vars-hook instead.
(defvar doom-inhibit-local-var-hooks nil)

(defun doom-run-local-var-hooks-h ()
  "Run MODE-local-vars-hook after local variables are initialized."
  (unless doom-inhibit-local-var-hooks
    (set (make-local-variable 'doom-inhibit-local-var-hooks) t)
    (run-hook-wrapped (intern-soft (format "%s-local-vars-hook" major-mode))
                      #'doom-try-run-hook)))

;; If the user has disabled `enable-local-variables', then
;; `hack-local-variables-hook' is never triggered, so we trigger it at the end
;; of `after-change-major-mode-hook':
(defun doom-run-local-var-hooks-maybe-h ()
  "Run `doom-run-local-var-hooks-h' if `enable-local-variables' is disabled."
  (unless enable-local-variables
    (doom-run-local-var-hooks-h)))


;;
;;; Incremental lazy-loading

(defvar doom-incremental-packages '(t)
  "A list of packages to load incrementally after startup. Any large packages
here may cause noticable pauses, so it's recommended you break them up into
sub-packages. For example, `org' is comprised of many packages, and can be
broken up into:

  (doom-load-packages-incrementally
   '(calendar find-func format-spec org-macs org-compat
     org-faces org-entities org-list org-pcomplete org-src
     org-footnote org-macro ob org org-clock org-agenda
     org-capture))

This is already done by the lang/org module, however.

If you want to disable incremental loading altogether, either remove
`doom-load-packages-incrementally-h' from `emacs-startup-hook' or set
`doom-incremental-first-idle-timer' to nil. Incremental loading does not occur
in daemon sessions (they are loaded immediately at startup).")

(defvar doom-incremental-first-idle-timer 2.0
  "How long (in idle seconds) until incremental loading starts.

Set this to nil to disable incremental loading.")

(defvar doom-incremental-idle-timer 0.75
  "How long (in idle seconds) in between incrementally loading packages.")

(defvar doom-incremental-load-immediately (daemonp)
  "If non-nil, load all incrementally deferred packages immediately at startup.")

(defun doom-load-packages-incrementally (packages &optional now)
  "Registers PACKAGES to be loaded incrementally.

If NOW is non-nil, load PACKAGES incrementally, in `doom-incremental-idle-timer'
intervals."
  (if (not now)
      (appendq! doom-incremental-packages packages)
    (while packages
      (let ((req (pop packages)))
        (unless (featurep req)
          (doom-log "Incrementally loading %s" req)
          (condition-case e
              (or (while-no-input
                    ;; If `default-directory' is a directory that doesn't exist
                    ;; or is unreadable, Emacs throws up file-missing errors, so
                    ;; we set it to a directory we know exists and is readable.
                    (let ((default-directory doom-emacs-dir)
                          (gc-cons-threshold most-positive-fixnum)
                          file-name-handler-alist)
                      (require req nil t))
                    t)
                  (push req packages))
            ((error debug)
             (message "Failed to load %S package incrementally, because: %s"
                      req e)))
          (if (not packages)
              (doom-log "Finished incremental loading")
            (run-with-idle-timer doom-incremental-idle-timer
                                 nil #'doom-load-packages-incrementally
                                 packages t)
            (setq packages nil)))))))

(defun doom-load-packages-incrementally-h ()
  "Begin incrementally loading packages in `doom-incremental-packages'.

If this is a daemon session, load them all immediately instead."
  (if doom-incremental-load-immediately
      (mapc #'require (cdr doom-incremental-packages))
    (when (numberp doom-incremental-first-idle-timer)
      (run-with-idle-timer doom-incremental-first-idle-timer
                           nil #'doom-load-packages-incrementally
                           (cdr doom-incremental-packages) t))))


;;
;;; Custom hooks

(defvar doom-first-input-hook nil
  "Transient hooks run before the first user input.")

(defvar doom-first-file-hook nil
  "Transient hooks run before the first interactively opened file.")

(defvar doom-first-buffer-hook nil
  "Transient hooks run before the first interactively opened buffer.")


;;
;;; Bootstrap helpers

(defun doom-display-benchmark-h (&optional return-p)
  "Display a benchmark including number of packages and modules loaded.

If RETURN-P, return the message as a string instead of displaying it."
  (funcall (if return-p #'format #'message)
           "Doom loaded %d packages across %d modules in %.03fs"
           (- (length load-path) (length doom--initial-load-path))
           (if (bound-and-true-p doom-modules) (hash-table-count doom-modules) 0)
           (or doom-init-time
               (setq doom-init-time
                     (float-time (time-subtract (current-time) before-init-time))))))

(defun doom-initialize (&optional force-p)
  "Bootstrap Doom, if it hasn't already (or if FORCE-P is non-nil).

The bootstrap process ensures that everything Doom needs to run is set up;
essential directories exist, core packages are installed, `doom-autoloads-file'
is loaded (failing if it isn't), that all the needed hooks are in place, and
that `core-packages' will load when `package' or `straight' is used.

The overall load order of Doom is as follows:

  ~/.emacs.d/init.el
  ~/.emacs.d/core/core.el
  ~/.doom.d/init.el
  Module init.el files
  `doom-before-init-modules-hook'
  Module config.el files
  ~/.doom.d/config.el
  `doom-init-modules-hook'
  `doom-after-init-modules-hook' (`after-init-hook')
  `emacs-startup-hook'
  `doom-init-ui-hook'
  `window-setup-hook'

Module load order is determined by your `doom!' block. See `doom-modules-dirs'
for a list of all recognized module trees. Order defines precedence (from most
to least)."
  (when (or force-p (not doom-init-p))
    (setq doom-init-p t)
    (doom-log "Initializing Doom")

    ;; Reset as much state as possible, so `doom-initialize' can be treated like
    ;; a reset function. e.g. when reloading the config.
    (setq-default exec-path doom--initial-exec-path
                  load-path doom--initial-load-path
                  process-environment doom--initial-process-environment)

    ;; Doom caches a lot of information in `doom-autoloads-file'. Module and
    ;; package autoloads, autodefs like `set-company-backend!', and variables
    ;; like `doom-modules', `doom-disabled-packages', `load-path',
    ;; `auto-mode-alist', and `Info-directory-list'. etc. Compiling them into
    ;; one place is a big reduction in startup time.
    (condition-case e
        ;; Avoid `file-name-sans-extension' for premature optimization reasons.
        ;; `string-remove-suffix' is cheaper because it performs no file sanity
        ;; checks; just plain ol' string manipulation.
        (load (string-remove-suffix ".el" doom-autoloads-file)
              nil 'nomessage)
      (file-missing
       ;; If the autoloads file fails to load then the user forgot to sync, or
       ;; aborted a doom command midway!
       (if (equal (nth 3 e) doom-autoloads-file)
           (signal 'doom-error
                   (list "Doom is in an incomplete state"
                         "run 'doom sync' on the command line to repair it"))
         ;; Otherwise, something inside the autoloads file is triggering this
         ;; error; forward it!
         (signal 'doom-autoload-error e))))

    ;; Load shell environment, optionally generated from 'doom env'. No need
    ;; to do so if we're in terminal Emacs, where Emacs correctly inherits
    ;; your shell environment.
    (if (or (display-graphic-p)
            (daemonp))
        (doom-load-envvars-file doom-env-file 'noerror))

    ;; Loads `use-package' and all the helper macros modules (and users) can use
    ;; to configure their packages.
    (require 'core-modules)

    ;; There's a chance the user will later use package.el or straight in this
    ;; interactive session. If they do, make sure they're properly initialized
    ;; when they do.
    (autoload 'doom-initialize-packages "core-packages")
    (autoload 'doom-initialize-core-packages "core-packages")
    (with-eval-after-load 'package (require 'core-packages))
    (eval-after-load 'straight #'doom-initialize-packages)
    ;; (with-eval-after-load 'straight (doom-initialize-packages))

    ;; Bootstrap the interactive session
    (add-hook! 'window-setup-hook
      (add-hook 'hack-local-variables-hook #'doom-run-local-var-hooks-h)
      (add-hook 'after-change-major-mode-hook #'doom-run-local-var-hooks-maybe-h 'append)
      (add-hook 'doom-first-input-hook #'gcmh-mode)
      (letrec ((run-input-hook
                (lambda (&rest _)
                  (run-hook-wrapped 'doom-first-input-hook #'doom-try-run-hook)
                  (setq doom-first-input-hook nil)
                  (remove-hook 'doom-first-input-hook run-input-hook))))
        (put 'doom-first-input-hook 'permanent-local t)
        (add-hook 'pre-command-hook run-input-hook))
      ;; (add-hook-trigger! 'doom-first-input-hook 'pre-command-hook)
      (letrec ((run-file-hook
                (lambda (&rest _)
                  (run-hook-wrapped 'doom-first-file-hook #'doom-try-run-hook)
                  (setq doom-first-file-hook nil)
                  (remove-hook 'dired-initial-position-hook run-file-hook)
                  (advice-remove 'after-find-file run-file-hook))))
        (put 'doom-first-file-hook 'permanent-local t)
        (add-hook 'dired-initial-position-hook run-file-hook)
        (advice-add 'after-find-file :before run-file-hook))
      ;; (add-hook-trigger! 'doom-first-file-hook 'after-find-file 'dired-initial-position-hook)
      (letrec ((run-buffer-hook
                (lambda (&rest _)
                  (run-hook-wrapped 'doom-first-buffer-hook #'doom-try-run-hook)
                  (setq doom-first-buffer-hook nil)
                  (remove-hook 'doom-switch-buffer-hook run-buffer-hook)
                  (advice-remove 'after-find-file run-buffer-hook))))
        (put 'doom-first-buffer-hook 'permanent-local t)
        (add-hook 'doom-switch-buffer-hook run-buffer-hook)
        (advice-add 'after-find-file :before run-buffer-hook))
      ;; (add-hook-trigger! 'doom-first-buffer-hook 'after-find-file 'doom-switch-buffer-hook)
      )
    (add-hook 'emacs-startup-hook #'doom-load-packages-incrementally-h)
    (add-hook 'window-setup-hook #'doom-display-benchmark-h 'append)
    (if doom-debug-p (doom-debug-mode +1))

    ;; Load core/core-*.el, the user's private init.el, then their config.el
    (doom-initialize-modules force-p))

  doom-init-p)

(provide 'core)
;;; core.el ends here<|MERGE_RESOLUTION|>--- conflicted
+++ resolved
@@ -1,14 +1,12 @@
 ;;; core.el --- the heart of the beast -*- lexical-binding: t; -*-
 
-<<<<<<< HEAD
 (require 'core-vars)
 (declare-function doom-try-run-hook "core-lib")
-=======
 ;; Prevent unwanted runtime builds in gccemacs (native-comp); packages are
 ;; compiled ahead-of-time when they are installed and site files are compiled
 ;; when gccemacs is installed.
-(setq comp-deferred-compilation nil)
->>>>>>> c2704dc6
+(when (boundp 'comp-deferred-compilation)
+  (setq comp-deferred-compilation nil))
 
 (eval-when-compile
   (when (< emacs-major-version 27)
