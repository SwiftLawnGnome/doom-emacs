;; -*- no-byte-compile: t; lexical-binding: t; -*-
;;; lang/cc/packages.el

(package! cmake-mode
  :recipe (:host github :repo "emacsmirror/cmake-mode" :files (:defaults "*"))
  :pin "e58c41145a879f0314b2821eada7fd0dc898b6b6")
<<<<<<< HEAD
(package! cuda-mode :pin "7f593518fd135fc6af994024bcb47986dfa502d2")
=======
(package! cuda-mode :pin "9ae9eacfdba3559b5456342d0d03296290df8ff5")
>>>>>>> adff1aa6
(package! demangle-mode :pin "aaef0bd77a3ea9ce9132e9a53ac021b0f5d33e12")
(package! disaster :pin "10a785facc60d89d78e0d5177985ab1af1741bb4")
(package! modern-cpp-font-lock :pin "865955d0035382a17a7f03add0d00d0bd812b103")
(package! opencl-mode :pin "55cb49c8243e6420961d719faced035bc547c1ef")

(when (package! glsl-mode :pin "b07112016436d9634cd4ef747f9af6b01366d136")
  (when (featurep! :completion company)
    (package! company-glsl
      :recipe (:host github :repo "Kaali/company-glsl")
      :pin "404cd0694ab34971f9c01eb22126cd2e7d3f9dc4")))

(if (featurep! +lsp)
    (unless (featurep! :tools lsp +eglot)
      ;; ccls package is necessary only for lsp-mode.
      (package! ccls :pin "675a5704c14a27931e835a431beea3631d92e8e6"))
  (when (package! irony :pin "76fd37f9616f5c851106654c8fb5eb98670d351f")
    (package! irony-eldoc :pin "73e79a89fad982a2ba072f2fcc1b4e41f0aa2978")
    (when (featurep! :checkers syntax)
      (package! flycheck-irony :pin "42dbecd4a865cabeb301193bb4d660e26ae3befe"))
    (when (featurep! :completion company)
      (package! company-irony :pin "b44711dfce445610c1ffaec4951c6ff3882b216a")
      (package! company-irony-c-headers :pin "72c386aeb079fb261d9ec02e39211272f76bbd97")))
<<<<<<< HEAD
  (when (package! rtags :pin "63a7d9b733def9fe76568f81321a65a450829575")
=======
  (when (package! rtags :pin "e6c7005bfad5df335ce86378b642ebd33aa66f26")
>>>>>>> adff1aa6
    (when (featurep! :completion ivy)
      (package! ivy-rtags))
    (when (featurep! :completion helm)
      (package! helm-rtags))))<|MERGE_RESOLUTION|>--- conflicted
+++ resolved
@@ -4,11 +4,7 @@
 (package! cmake-mode
   :recipe (:host github :repo "emacsmirror/cmake-mode" :files (:defaults "*"))
   :pin "e58c41145a879f0314b2821eada7fd0dc898b6b6")
-<<<<<<< HEAD
-(package! cuda-mode :pin "7f593518fd135fc6af994024bcb47986dfa502d2")
-=======
 (package! cuda-mode :pin "9ae9eacfdba3559b5456342d0d03296290df8ff5")
->>>>>>> adff1aa6
 (package! demangle-mode :pin "aaef0bd77a3ea9ce9132e9a53ac021b0f5d33e12")
 (package! disaster :pin "10a785facc60d89d78e0d5177985ab1af1741bb4")
 (package! modern-cpp-font-lock :pin "865955d0035382a17a7f03add0d00d0bd812b103")
@@ -31,11 +27,7 @@
     (when (featurep! :completion company)
       (package! company-irony :pin "b44711dfce445610c1ffaec4951c6ff3882b216a")
       (package! company-irony-c-headers :pin "72c386aeb079fb261d9ec02e39211272f76bbd97")))
-<<<<<<< HEAD
-  (when (package! rtags :pin "63a7d9b733def9fe76568f81321a65a450829575")
-=======
   (when (package! rtags :pin "e6c7005bfad5df335ce86378b642ebd33aa66f26")
->>>>>>> adff1aa6
     (when (featurep! :completion ivy)
       (package! ivy-rtags))
     (when (featurep! :completion helm)
