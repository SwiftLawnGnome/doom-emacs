;;; lang/emacs-lisp/config.el -*- lexical-binding: t; -*-

(eval-when-compile
  (require 'use-package)
  (require 'core-modules)
  (require 'core-keybinds)
  (require 'core-projects))

(declare-function general-define-key "general")
(declare-function easy-mmode-define-keymap "easy-mmode")
(declare-function set-repl-handler! "settings")
(declare-function +emacs-lisp/open-repl "autoload")
(declare-function set-eval-handler! "settings")
(declare-function +emacs-lisp-eval "autoload")
(declare-function set-lookup-handlers! "lookup")
(declare-function +emacs-lisp-lookup-definition "autoload")
(declare-function +emacs-lisp-lookup-documentation "autoload")
(declare-function set-docsets! "docsets")
(declare-function set-pretty-symbols! "pretty-code")
(declare-function set-rotate-patterns! "autoload")
(declare-function +emacs-lisp-indent-function "autoload")
(declare-function +emacs-lisp-init-straight-maybe-h "autoload")
(declare-function +emacs-lisp-extend-imenu-h "autoload")
(declare-function highlight-quoted-mode "highlight-quoted")
(declare-function rainbow-delimiters-mode "rainbow-delimiters")
(declare-function +emacs-lisp-reduce-flycheck-errors-in-emacs-config-h "autoload")
(declare-function elisp-def "elisp-def")
(declare-function doom-recenter-a "ui")
(declare-function macrostep-expand "macrostep")
(declare-function +emacs-lisp/edebug-instrument-defun-on "autoload")
(declare-function +emacs-lisp/edebug-instrument-defun-off "autoload")
(declare-function overseer-enable-mode "overseer")
(declare-function doom-glob "files")
(declare-function elisp-demos-advice-describe-function-1 "elisp-demos")
(declare-function elisp-demos-advice-helpful-update "elisp-demos")

(eval-when-compile
  (autoload 'elisp-demos-advice-describe-function-1 "elisp-demos")
  (autoload 'elisp-demos-advice-helpful-update "elisp-demos"))

(defvar auto-minor-mode-alist)
(defvar auto-minor-mode-magic-alist)

(defvar +emacs-lisp-enable-extra-fontification t
  "If non-nil, highlight special forms, and defined functions and variables.")

(defvar +emacs-lisp-outline-regexp "[ \t]*;;;;* [^ \t\n]"
  "Regexp to use for `outline-regexp' in `emacs-lisp-mode'.
This marks a foldable marker for `outline-minor-mode' in elisp buffers.")

(defvar +emacs-lisp-disable-flycheck-in-dirs
  (list doom-emacs-dir doom-private-dir)
  "List of directories to disable `emacs-lisp-checkdoc' in.

This checker tends to produce a lot of false positives in your .emacs.d and
private config, so it is mostly useless there. However, special hacks are
employed so that flycheck still does *some* helpful linting.")


;; `elisp-mode' is loaded at startup. In order to lazy load its config we need
;; to pretend it isn't loaded
(defer-feature! elisp-mode emacs-lisp-mode)


;;
;;; Config

(use-package! elisp-mode
  :mode ("\\.Cask\\'" . emacs-lisp-mode)
  :config
  (set-repl-handler! '(emacs-lisp-mode lisp-interaction-mode) #'+emacs-lisp/open-repl)
  (set-eval-handler! '(emacs-lisp-mode lisp-interaction-mode) #'+emacs-lisp-eval)
  (set-lookup-handlers! '(emacs-lisp-mode lisp-interaction-mode helpful-mode)
    :definition    #'+emacs-lisp-lookup-definition
    :documentation #'+emacs-lisp-lookup-documentation)
<<<<<<< HEAD
  (set-docsets! '(emacs-lisp-mode lisp-interaction-mode)
    "Emacs Lisp" "Emacs-CL" "emacs")
  (set-pretty-symbols! 'emacs-lisp-mode :lambda "lambda")
=======
  (set-docsets! '(emacs-lisp-mode lisp-interaction-mode) "Emacs Lisp")
  (set-ligatures! 'emacs-lisp-mode :lambda "lambda")
>>>>>>> ce2cabf0
  (set-rotate-patterns! 'emacs-lisp-mode
    :symbols '(("t" "nil")
               ("let" "let*")
               ("when" "unless")
               ("advice-add" "advice-remove")
               ("defadvice!" "undefadvice!")
               ("add-hook" "remove-hook")
               ("add-hook!" "remove-hook!")
               ("it" "xit")
               ("describe" "xdescribe")))

  (setq-hook! 'emacs-lisp-mode-hook
    ;; Emacs' built-in elisp files use a hybrid tab->space indentation scheme
    ;; with a tab width of 8. Any smaller and the indentation will be
    ;; unreadable. Since Emacs' lisp indenter doesn't respect this variable it's
    ;; safe to ignore this setting otherwise.
    tab-width 8
    ;; shorter name in modeline
    mode-name "Elisp"
    ;; Don't treat autoloads or sexp openers as outline headers, we have
    ;; hideshow for that.
    outline-regexp +emacs-lisp-outline-regexp
    ;; Fixed indenter that intends plists sensibly.
    lisp-indent-function #'+emacs-lisp-indent-function)

  ;; variable-width indentation is superior in elisp. Otherwise, `dtrt-indent'
  ;; and `editorconfig' would force fixed indentation on elisp.
  (require 'core-editor)
  (bound! (doom-detect-indentation-excluded-modes)
    (add-to-list 'doom-detect-indentation-excluded-modes 'emacs-lisp-mode))

  (add-hook! 'emacs-lisp-mode-hook
             ;; Allow folding of outlines in comments
             #'outline-minor-mode
             ;; Make parenthesis depth easier to distinguish at a glance
             #'rainbow-delimiters-mode
             ;; Make quoted symbols easier to distinguish from free variables
             #'highlight-quoted-mode
             ;; Extend imenu support to Doom constructs
             #'+emacs-lisp-extend-imenu-h
             ;; Ensure straight sees modifications to installed packages
             #'+emacs-lisp-init-straight-maybe-h)

  ;; Flycheck's two emacs-lisp checkers produce a *lot* of false positives in
  ;; emacs configs, so we disable `emacs-lisp-checkdoc' and reduce the
  ;; `emacs-lisp' checker's verbosity.
  (add-hook 'flycheck-mode-hook #'+emacs-lisp-reduce-flycheck-errors-in-emacs-config-h)

  ;; Enhance elisp syntax highlighting, by highlighting Doom-specific
  ;; constructs, defined symbols, and truncating :pin's in `package!' calls.
  (font-lock-add-keywords
   'emacs-lisp-mode
   (append `(;; custom Doom cookies
             ("^;;;###\\(autodef\\|if\\|package\\)[ \n]" (1 font-lock-warning-face t)))
           ;; Shorten the :pin of `package!' statements to 10 characters
           `(("(package!\\_>" (0 (+emacs-lisp-truncate-pin))))
           ;; highlight defined, special variables & functions
           (when +emacs-lisp-enable-extra-fontification
             `((+emacs-lisp-highlight-vars-and-faces . +emacs-lisp--face)))))
 
  ;; Recenter window after following definition
  (advice-add #'elisp-def :after #'doom-recenter-a)

  (defadvice! +emacs-lisp-append-value-to-eldoc-a (orig-fn sym)
    "Display variable value next to documentation in eldoc."
    :around #'elisp-get-var-docstring
    (when-let (ret (funcall orig-fn sym))
      (concat ret " "
              (let* ((truncated " [...]")
                     (print-escape-newlines t)
                     (str (symbol-value sym))
                     (str (prin1-to-string str))
                     (limit (- (frame-width) (length ret) (length truncated) 1)))
                (format (format "%%0.%ds%%s" limit)
                        (propertize str 'face 'warning)
                        (if (< (length str) limit) "" truncated))))))

  (map! :localleader
        :map emacs-lisp-mode-map
        :desc "Expand macro" "m" #'macrostep-expand
        (:prefix ("d" . "debug")
          "f" #'+emacs-lisp/edebug-instrument-defun-on
          "F" #'+emacs-lisp/edebug-instrument-defun-off)
        (:prefix ("e" . "eval")
          "b" #'eval-buffer
          "d" #'eval-defun
          "e" #'eval-last-sexp
          "r" #'eval-region
          "l" #'load-library)
        (:prefix ("g" . "goto")
          "f" #'find-function
          "v" #'find-variable
          "l" #'find-library)))

(use-package! ielm
  :defer t
  :config
  (set-lookup-handlers! 'inferior-emacs-lisp-mode
    :definition    #'+emacs-lisp-lookup-definition
    :documentation #'+emacs-lisp-lookup-documentation))

;; Adapted from http://www.modernemacs.com/post/comint-highlighting/ to add
;; syntax highlighting to ielm REPLs.
(add-hook! 'ielm-mode-hook
  (defun +emacs-lisp-init-syntax-highlighting-h ()
    (font-lock-add-keywords
     nil (cl-loop for (matcher . match-highlights)
                  in (append lisp-el-font-lock-keywords-2 lisp-cl-font-lock-keywords-2)
                  collect
                  `((lambda (limit)
                      (and ,(if (symbolp matcher)
                                `(,matcher limit)
                              `(re-search-forward ,matcher limit t))
                           ;; Only highlight matches after the prompt
                           (> (match-beginning 0) (car comint-last-prompt))
                           ;; Make sure we're not in a comment or string
                           (let ((state (sp--syntax-ppss)))
                             (not (or (nth 3 state)
                                      (nth 4 state))))))
                    ,@match-highlights)))))


;;
;;; Packages

;;;###package overseer
(autoload 'overseer-test "overseer" nil t)
;; Properly lazy load overseer by not loading it so early:
(remove-hook 'emacs-lisp-mode-hook #'overseer-enable-mode)


(use-package! flycheck-cask
  :when (featurep! :checkers syntax)
  :defer t
  :init
  (add-hook! 'emacs-lisp-mode-hook
    (add-hook 'flycheck-mode-hook #'flycheck-cask-setup nil t)))


(use-package! elisp-demos
  :defer t
  :init
  (advice-add 'describe-function-1 :after #'elisp-demos-advice-describe-function-1)
  (advice-add 'helpful-update :after #'elisp-demos-advice-helpful-update)
  :config
  (defadvice! +emacs-lisp--add-doom-elisp-demos-a (orig-fn symbol)
    "Add Doom's own demos to help buffers."
    :around #'elisp-demos--search
    (or (funcall orig-fn symbol)
        (when-let (demos-file (doom-glob doom-docs-dir "api.org"))
          (with-temp-buffer
            (insert-file-contents demos-file)
            (goto-char (point-min))
            (when (re-search-forward
                   (format "^\\*\\*\\* %s$" (regexp-quote (symbol-name symbol)))
                   nil t)
              (let (beg end)
                (forward-line 1)
                (setq beg (point))
                (if (re-search-forward "^\\*" nil t)
                    (setq end (line-beginning-position))
                  (setq end (point-max)))
                (string-trim (buffer-substring-no-properties beg end)))))))))


(use-package! buttercup
  :defer t
  :minor ("/test[/-].+\\.el$" . buttercup-minor-mode)
  :preface
  ;; buttercup.el doesn't define a keymap for `buttercup-minor-mode', as we have
  ;; to fool its internal `define-minor-mode' call into thinking one exists, so
  ;; it will associate it with the mode.
  (defvar buttercup-minor-mode-map (make-sparse-keymap))
  :config
  (set-popup-rule! "^\\*Buttercup\\*$" :size 0.45 :select nil :ttl 0)
  (set-yas-minor-mode! 'buttercup-minor-mode)
  (when (featurep 'evil)
    (add-hook 'buttercup-minor-mode-hook #'evil-normalize-keymaps))
  (map! :localleader
        :map buttercup-minor-mode-map
        :prefix "t"
        "t" #'+emacs-lisp/buttercup-run-file
        "a" #'+emacs-lisp/buttercup-run-project
        "s" #'buttercup-run-at-point))


;;
;;; Project modes

(def-project-mode! +emacs-lisp-ert-mode
  :modes '(emacs-lisp-mode)
  :match "/test[/-].+\\.el$"
  :add-hooks '(overseer-enable-mode))<|MERGE_RESOLUTION|>--- conflicted
+++ resolved
@@ -73,14 +73,8 @@
   (set-lookup-handlers! '(emacs-lisp-mode lisp-interaction-mode helpful-mode)
     :definition    #'+emacs-lisp-lookup-definition
     :documentation #'+emacs-lisp-lookup-documentation)
-<<<<<<< HEAD
-  (set-docsets! '(emacs-lisp-mode lisp-interaction-mode)
-    "Emacs Lisp" "Emacs-CL" "emacs")
-  (set-pretty-symbols! 'emacs-lisp-mode :lambda "lambda")
-=======
   (set-docsets! '(emacs-lisp-mode lisp-interaction-mode) "Emacs Lisp")
   (set-ligatures! 'emacs-lisp-mode :lambda "lambda")
->>>>>>> ce2cabf0
   (set-rotate-patterns! 'emacs-lisp-mode
     :symbols '(("t" "nil")
                ("let" "let*")
