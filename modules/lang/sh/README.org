--- conflicted
+++ resolved
@@ -8,16 +8,10 @@
 + REPL support
 
 * Table of Contents :TOC:
-<<<<<<< HEAD
-- [[#install][Install]]
-  - [[#dependencies][Dependencies]]
-- [[#appendix][Appendix]]
-  - [[#commands][Commands]]
-=======
 - [[Install][Install]]
+  - [[Dependencies][Dependencies]]
 - [[Appendix][Appendix]]
   - [[Commands][Commands]]
->>>>>>> 0e8eee39
 
 * Install
 ** Dependencies
